"""
Functions for image querying in Google Earth Engine, image adjustment, and snow detection in Landsat, Sentinel-2, and PlanetScope imagery
Rainey Aberle
"""

import math
import geopandas as gpd
import pandas as pd
import ee
import geedim as gd
import requests
from shapely.geometry import MultiLineString, LineString, Point
import os
import xarray as xr
import numpy as np
import rioxarray as rxr
from scipy.ndimage import binary_fill_holes, binary_dilation
from skimage.measure import find_contours
from scipy.interpolate import interp1d
import matplotlib.pyplot as plt
import matplotlib
from tqdm.auto import tqdm
<<<<<<< HEAD
import datetime
from datetime import UTC
=======
>>>>>>> 50e63134
from sklearn.exceptions import NotFittedError
import PIL
import io
import wxee as wx
import rasterio as rio


def convert_wgs_to_utm(lon: float, lat: float):
    """
    Return best UTM epsg-code based on WGS84 lat and lon coordinate pair

    Parameters
    ----------
    lon: float
        longitude coordinate
    lat: float
        latitude coordinate

    Returns
    ----------
    epsg_code: str
        optimal UTM zone, e.g. "32606"
    """
    utm_band = str((math.floor((lon + 180) / 6) % 60) + 1)
    if len(utm_band) == 1:
        utm_band = '0' + utm_band
    if lat >= 0:
        epsg_code = '326' + utm_band
        return epsg_code
    epsg_code = '327' + utm_band
    return epsg_code


<<<<<<< HEAD
def adjust_dem_data_vars(dem):
    """

    Parameters
    ----------
    dem: xarray.Dataset
        digital elevation model (DEM)

    Returns
    -------
    dem: xarray.Dataset
        digital elevation model (DEM) with one band: "elevation"
    """
    if 'band_data' in dem.data_vars:
        dem = dem.rename({'band_data': 'elevation'})
    if 'band' in dem.dims:
        elev_data = dem.elevation.data[0]
        dem = dem.drop_dims('band')
        dem['elevation'] = (('y', 'x'), elev_data)
    return dem


def query_gee_for_dem(aoi_utm, base_path, site_name, out_path=None):
=======
def query_gee_for_dem(aoi_utm, site_name, out_path=None):
>>>>>>> 50e63134
    """
    Query GEE for the ArcticDEM Mosaic (where there is coverage) or the NASADEM,
    clip to the AOI, and return as xarray.Dataset.

    Parameters
    ----------
    aoi_utm: geopandas.geodataframe.GeoDataFrame
        area of interest used for clipping the DEM, reprojected to the optimal UTM zone
    site_name: str
        name of site used for saving output files
    out_path: str
        path where DEM will be saved (if size exceeds GEE limit). Default = None.

    Returns
    ----------
    dem_ds: xarray.Dataset
        dataset of elevations over the AOI
    """

    # -----Grab optimal UTM zone from AOI CRS
    epsg_utm = str(aoi_utm.crs.to_epsg())
    aoi = aoi_utm.to_crs("EPSG:4326")

    # -----Define function to transform ellipsoid to geoid heights
    def ellipsoid_to_geoid_heights(ds, output_path, out_fn):
        print('Transforming elevations from the ellipsoid to the geoid...')

        # Load EGM96 model from GEE Assets
        geoid_model = xr.open_dataset(os.path.join(os.getcwd(), '..', 'inputs-outputs', 'us_nga_egm96_15.tif'))

        # Resample geoid model to DEM coordinates
        geoid_model_resampled = geoid_model.interp(x=ds.x, y=ds.y, method='linear')
        geoid_height = geoid_model_resampled.band_data.data[0]

        # Subtract geoid heights from ds heights and update the dataset
        ds['elevation'] -= geoid_height

        # Re-save to file with updated elevations
        ds.rio.to_raster(os.path.join(output_path, out_fn), dtype='float32', zlib=True, compress='deflate')
        print('DEM re-saved with elevations referenced to the EGM96 geoid.')

        return ds

    # -----Define function for calculating % coverage of the AOI
    def calculate_percent_image_aoi_coverage(ee_image):
        # Create binary image of masked (0) and unmasked (1) pixels
        unmasked_pixels = ee_image.mask().reduce(ee.Reducer.allNonZero()).selfMask()
        # Calculate the area of unmasked pixels in the ROI
        pixel_area = ee.Image.pixelArea()
        aoi_area = aoi_ee.area()
        scale = ee_image.projection().nominalScale()
        unmasked_area = unmasked_pixels.multiply(pixel_area).reduceRegion(
            reducer=ee.Reducer.sum(),
            geometry=aoi_ee,
            scale=scale,
            maxPixels=1e13
        ).get('all')
        # Calculate the percentage of the ROI covered by unmasked pixels
        percentage_unmasked = ee.Number(unmasked_area).divide(aoi_area).multiply(100)
        return ee_image.set('percent_AOI_coverage', percentage_unmasked).copyProperties(ee_image)

    # -----Define output image names, check if already exists in directory
    arcticdem_geoid_fn = site_name + '_ArcticDEM_clip_geoid.tif'
    arcticdem_fn = site_name + '_ArcticDEM_clip.tif'
    nasadem_fn = site_name + '_NASADEM_clip.tif'
    if os.path.exists(os.path.join(out_path, arcticdem_geoid_fn)):
        print('Clipped ArcticDEM referenced to the geoid already exists in directory, loading...')
        dem_ds = xr.open_dataset(os.path.join(out_path, arcticdem_geoid_fn))
        dem_ds = adjust_dem_data_vars(dem_ds)
    elif os.path.exists(os.path.join(out_path, arcticdem_fn)):
        print('Clipped ArcticDEM already exists in directory, loading...')
        dem_ds = xr.open_dataset(os.path.join(out_path, arcticdem_fn))
        dem_ds = adjust_dem_data_vars(dem_ds)
        # transform elevations from ellipsoid to geoid, save to file
        dem_ds = ellipsoid_to_geoid_heights(dem_ds, out_path, arcticdem_geoid_fn)
    elif os.path.exists(os.path.join(out_path, nasadem_fn)):
        print('Clipped NASADEM already exists in directory, loading...')
        dem_ds = xr.open_dataset(os.path.join(out_path, nasadem_fn))
        dem_ds = adjust_dem_data_vars(dem_ds)
    else:  # if no DEM exists in directory, load from GEE

        # -----Reformat AOI for clipping DEM
<<<<<<< HEAD
        aoi_wgs = aoi_utm.to_crs("EPSG:4326")
        region = ee.Geometry.Polygon(list(zip(aoi_wgs.geometry[0].exterior.coords.xy[0], 
                                              aoi_wgs.geometry[0].exterior.coords.xy[1])))
        
        # -----Check for ArcticDEM coverage over AOI
        # load ArcticDEM_Mosaic_coverage.shp
        arcticdem_coverage_fn = os.path.join(base_path, 'inputs-outputs', 'ArcticDEM_Mosaic_coverage.shp')
        arcticdem_coverage = gpd.read_file(arcticdem_coverage_fn)
=======
        aoi_ee = ee.Geometry.Polygon(list(zip(aoi.geometry[0].exterior.coords.xy[0],
                                              aoi.geometry[0].exterior.coords.xy[1])))

        # -----Check for ArcticDEM coverage over AOI
        # load ArcticDEM_Mosaic_coverage.shp
        arcticdem_coverage = gpd.read_file(os.path.join(os.getcwd(), '..', 'inputs-outputs', 'ArcticDEM_Mosaic_coverage.shp'))
>>>>>>> 50e63134
        # reproject to optimal UTM zone
        arcticdem_coverage_utm = arcticdem_coverage.to_crs(f'EPSG:{epsg_utm}')
        # check for intersection with AOI
        intersects = arcticdem_coverage_utm.geometry[0].intersects(aoi_utm.geometry[0])
        # check for actual coverage of ArcticDEM (some sites have nearly empty DEM coverage even within data boundaries)
        coverage = False
        if intersects:
            dem = ee.Image('UMN/PGC/ArcticDEM/V4/2m_mosaic').clip(aoi_ee).select('elevation')
            percent_coverage = calculate_percent_image_aoi_coverage(dem).get('percent_AOI_coverage').getInfo()
            if percent_coverage > 70:
                coverage = True
        # use ArcticDEM if intersects==True and coverage==True
        if intersects & coverage:
            print('ArcticDEM coverage over AOI')
            dem = ee.Image('UMN/PGC/ArcticDEM/V4/2m_mosaic').select('elevation').clip(aoi_ee)
            dem_fn = arcticdem_fn  # file name for saving
            scale = 10  # spatial resolution [m]
            elevation_source = 'ArcticDEM Mosaic (https://developers.google.com/earth-engine/datasets/catalog/UMN_PGC_ArcticDEM_V3_2m_mosaic)'
        else:
            print('No ArcticDEM coverage, using NASADEM')
            dem = ee.Image("NASA/NASADEM_HGT/001").select('elevation').clip(aoi_ee)
            dem_fn = nasadem_fn  # file name for saving
            scale = 30  # spatial resolution [m]
            elevation_source = 'NASADEM (https://developers.google.com/earth-engine/datasets/catalog/NASA_NASADEM_HGT_001)'
<<<<<<< HEAD
        
        # -----Clip to exact region (otherwise, it's a bounding box region)
        dem.ee_image = dem.ee_image.clip(region)
=======
            # Check for NASADEM coverage
            percent_coverage = calculate_percent_image_aoi_coverage(dem, aoi_ee).get('percent_AOI_coverage').getInfo()
            if percent_coverage > 70:
                coverage = True

        # -----Check if either DEM had coverage over AOI
        if not coverage:
            print('Neither ArcticDEM nor NASADEM have > 70% coverage over the AOI. Please acquire a different DEM.')
            return
>>>>>>> 50e63134

        # -----Download DEM and open as xarray.Dataset
        print('Downloading DEM to ', out_path)
        # create out_path if it doesn't exist
        if not os.path.exists(out_path):
            os.mkdir(out_path)
        # convert DEM to geedim MaskedImage
        dem_gd = gd.MaskedImage(dem, mask=False, region=aoi_ee)
        # download DEM
<<<<<<< HEAD
        dem.download(os.path.join(out_path, dem_fn), region=region, scale=res, crs="EPSG:4326")
=======
        dem_gd.download(os.path.join(out_path, dem_fn), region=aoi_ee, scale=scale, crs="EPSG:4326")
>>>>>>> 50e63134
        # read DEM as xarray.Dataset
        dem_ds = xr.open_dataset(os.path.join(out_path, dem_fn))
        dem_ds = adjust_dem_data_vars(dem_ds)

        # -----If using ArcticDEM, transform elevations with respect to the geoid (rather than the ellipsoid)
        if 'ArcticDEM' in elevation_source:
            dem_ds = ellipsoid_to_geoid_heights(dem_ds, out_path, arcticdem_geoid_fn)

    # -----Reproject DEM to UTM
    dem_ds = dem_ds.rio.reproject(f'EPSG:{epsg_utm}')
    dem_ds = xr.where((dem_ds > 1e38) | (dem_ds <= -9999), np.nan, dem_ds)
    dem_ds = dem_ds.rio.write_crs(f'EPSG:{epsg_utm}')

    return dem_ds


<<<<<<< HEAD
def split_date_range(date_start, date_end, month_start, month_end):
    """
    Split date range into a list of annual date ranges to mitigate GEE user memory limit issues. 

    Parameters
    ----------
    date_start: str
        start date of search range ("YYYY-MM-DD")
    date_end: str
        end date of search range ("YYYY-MM-DD")
    month_start: int | float
        start month of search range, inclusive
    month_end: int | float
        end month of search range, inclusive
    
    Returns
    ----------
    date_ranges: list of str
        list of individual date ranges for image querying
    """
    date_start_dt = datetime.datetime.strptime(date_start, '%Y-%m-%d')
    date_end_dt = datetime.datetime.strptime(date_end, '%Y-%m-%d')

    # get range of years
    year_start = date_start_dt.year
    year_end = date_end_dt.year
    years = np.arange(year_start, year_end+1)

    # construct date ranges
    date_ranges = []
    for i, year in enumerate(years):
        start_dt = datetime.datetime.strptime(f"{year}-{month_start}-01", '%Y-%m-%d')
        end_dt = datetime.datetime.strptime(f"{year}-{month_end+1}-01", '%Y-%m-%d') - datetime.timedelta(days=1)
        # check that start and end dates are included, and that it does not extent beyond the specified date range
        if (i==0) & (start_dt < date_start_dt):
            start_dt = date_start_dt
        if (i==len(years)-1) & (end_dt < date_end_dt):
            end_dt = date_end_dt
        if (i==len(years)-1) & (end_dt > date_end_dt):
            end_dt = date_end_dt
        # convert back to strings
        start_str = str(start_dt)[0:10]
        end_str = str(end_dt)[0:10]
        # store in date ranges list
        date_ranges.append([start_str, end_str])

    return date_ranges


def get_image_ids(dataset, region, date_start, date_end, cloud_cover_max):
    """
    Query GEE based on search criteria and return list of image IDs. 

    Parameters
    ----------
    dataset: str
        which dataset to query ("Landsat", "Sentinel-2_TOA", or "Sentinel-2_SR")
    region: ee.Geometry.Polygon
        region for filtering image bounds
    date_start: str
        start date of search range ("YYYY-MM-DD")
    date_end: str
        end date of search range ("YYYY-MM-DD")
    cloud_cover_max: int | float
        maximum cloud cover for filtering images based on respective image cloud cover property
    
    Returns
    ----------
    im_ids: list of str
        list of image IDs satisfying search critera
    im_dts: list of datetime.datetime objects
        list of datetimes associated with each image
    """
    # Query GEE for the respective dataset
    if dataset=='Landsat':
        im_col_ee_8 = (ee.ImageCollection('LANDSAT/LC08/C02/T1_L2')
                       .filterBounds(region)
                       .filterDate(date_start, date_end)
                       .filter(ee.Filter.lt('CLOUD_COVER', cloud_cover_max))
                       )
        im_col_ee_9 = (ee.ImageCollection('LANDSAT/LC08/C02/T1_L2')
                       .filterBounds(region)
                       .filterDate(date_start, date_end)
                       .filter(ee.Filter.lt('CLOUD_COVER', cloud_cover_max))
                       )
        im_col_ee = im_col_ee_8.merge(im_col_ee_9)
    elif dataset=='Sentinel-2_TOA':
        im_col_ee = (ee.ImageCollection('COPERNICUS/S2_HARMONIZED')
                     .filterBounds(region)
                     .filterDate(date_start, date_end)
                     .filter(ee.Filter.lt('CLOUDY_PIXEL_PERCENTAGE', cloud_cover_max))
                     )
    elif dataset=='Sentinel-2_SR':
        im_col_ee = (ee.ImageCollection('COPERNICUS/S2_SR_HARMONIZED')
                     .filterBounds(region)
                     .filterDate(date_start, date_end)
                     .filter(ee.Filter.lt('CLOUDY_PIXEL_PERCENTAGE', cloud_cover_max))
                    )

    # Create arrays of image IDs and datetimes
    im_ids = np.array(im_col_ee.aggregate_array('system:id').getInfo())
    im_dts = np.array(im_col_ee.aggregate_array('system:time_start').getInfo())
    
    # Convert datetimes from UTC to calendar dates and times
    im_dts = np.array([datetime.datetime.fromtimestamp(dt/1000, UTC) for dt in im_dts])
    
    # Sort lists by datetime
    isort = np.argsort(im_dts)
    im_ids = im_ids[isort]
    im_dts = im_dts[isort]
    
    return im_ids, im_dts


def filter_invalid_image_ids(im_ids_list, im_dts_list):
    """
    For Sentinel-2, some images have invalid end points, i.e. results in an error when trying to query. 
    This function filters the invalid images from the input list of IDs. 

    Parameters
    ---------
    im_ids_list: list of str
        list of image IDs
    im_dts_list: list of datetime.datetime objects
        list of datetimes associated with each image
    
    Returns
    ----------
    valid_im_ids_list: list of str
        list of valid image IDs
    valid_im_dts_list: list of datetime.datetime objects
        list of datetimes associated with each valid image
    error_im_ids_list: list of str
        list of error image IDs
    error_im_dts_list: list of datetime.datetime objects
        list of datetimes associated with each error image
    """
    # initialize lists of valid and error images
    valid_im_ids_list, valid_im_dts_list = [], []
    error_im_ids_list, error_im_dts_list = [], []
    # iterate over images
    for im_id, im_dt in zip(im_ids_list, im_dts_list):
        # get masked image
        im_gd = gd.MaskedImage.from_id(im_id)
        try:
            _ = im_gd.properties # Error occurs here if image is not accesible!
            valid_im_ids_list.append(im_id)
            valid_im_dts_list.append(im_dt)
        except Exception as e:
            print('Error querying GEE for', im_id)
            error_im_ids_list.append(im_id)
            error_im_dts_list.append(im_dt)
            continue
    return valid_im_ids_list, valid_im_dts_list, error_im_ids_list, error_im_dts_list


def image_mosaic_ids(im_ids_list, im_dts_list):
    """
    Identify images captured on the same day, concatenate into a list of image combinations for later mosaicking.

    Parameters
    ----------
    im_ids_list: list of str
        list of image IDs
    im_dts_list: list of datetime.datetime objects
        list of datetimes associated with each image
    
    Returns
    ----------
    im_mosaic_ids: list of list of str
        list of image combinations for mosaicking
    im_mosaic_dts: list of list of datetime.datetime objects
        list of datetimes associated with image combination for mosaicking
    """
    # Identify unique days
    im_days_str = [f"{x.year}-{x.month}-{x.day}" for x in im_dts_list]
    unique_days = list(set(im_days_str))
    # initialize list of image IDs
    im_mosaic_ids = []
    im_mosaic_dts = []
    # iterate over days
    for day in unique_days:
        iday = np.argwhere([x==day for x in im_days_str]).ravel()
        im_ids_day = [im_ids_list[i] for i in iday]
        im_dts_day = [im_dts_list[i] for i in iday]
        im_mosaic_ids.append(im_ids_day)
        im_mosaic_dts.append(im_dts_day)
    return im_mosaic_ids, im_mosaic_dts   


def calculate_aoi_coverage(im_xr, aoi_gdf):
    """
    Calculate the percentage of the AOI covered by the image

    Parameters
    ----------
    im_xr: xarray.Dataset
        input image
    aoi_gdf: gpd.GeoDataFrame
        Area of Interest (AOI) used to clip the image and calculate coverage

    Returns
    -------
    percentage_covered: float
        Percentage of the AOI covered by the image
    """
    mask = rio.features.geometry_mask(aoi_gdf.geometry,
                                      transform=im_xr.rio.transform(),
                                      out_shape=(len(im_xr.y.data), len(im_xr.x.data)),
                                      all_touched=True,
                                      invert=True)
    # Clip the image with the AOI mask
    masked_data = im_xr.where(mask)
    # Count the non-NaN values within the clipped dataset
    count_non_nan = np.sum(~np.isnan(masked_data[list(im_xr.data_vars)[0]].data))
    # Calculate the total number of pixels in the AOI
    total_pixels = np.sum(xr.where(mask == 1, 1, 0).data)
    # Calculate the percentage of coverage
    percent_coverage = (count_non_nan / total_pixels) * 100

    return percent_coverage
=======
def query_gee_for_imagery(aoi_utm, dataset, start_date, end_date, start_month, end_month, mask_clouds,
                          percent_aoi_coverage, im_download, out_path, run_pipeline, dataset_dict, site_name,
                          im_classified_path, snow_cover_stats_path, dem, clf, feature_cols, figures_out_path,
                          plot_results, verbose, delineate_snowline=False):
    """

    Parameters
    ----------
    aoi_utm: geopandas.geodataframe.GeoDataFrame
        Area of interest for querying and clipping imagery.
    dataset: str
        Name of dataset: "Landsat", "Sentinel-2_SR", or "Sentinel-2_TOA"
    start_date: str
        Start date for image querying, format: "YYYY-MM-DD"
    end_date: str
        End date for image querying, format: "YYYY-MM-DD"
    start_month: int
        Start month for image querying, inclusive
    end_month: int
        End month for image querying, inclusive
    mask_clouds: bool
        Whether to mask clouds using the approach by Moussavi et al. (2020)
    percent_aoi_coverage: int/float
        Minimum percent coverage of the AOI after cloud masking for filtering images (e.g., 50% AOI coverage = 50).
    im_download: bool
        Whether to download images to out_path. If image sizes exceed the GEE user memory limit (10 MB), images will be
        downloaded regardless.
    out_path: str
        Path for output images. Only used if im_download = True or image sizes exceed the GEE user memory limit
    run_pipeline: bool
        Whether to run the classification pipeline for each image.
    -----Options if run_pipeline=True-----
    dataset_dict: dict
        Dictionary of dataset characteristics
    site_name: str
        Name of site, used for output file names
    im_classified_path: str
        Path in directory where classified images will be saved
    snow_cover_stats_path: str
        Path in directory where snow cover statistics will be saved
    dem: xarray.Dataset
        Digital elevation model (DEM) over the area of interest
    clf: sklearn pre-trained model
        classifier applied to the input image, specific to image dataset
    feature_cols: list of str
        features (i.e., image bands and NDSI) to use for classifying
    figures_out_path: str
        path where figures will be saved
    plot_results: bool
        whether to plot results and save figure
    verbose: bool
        whether to output details about each image
    delineate_snowline: bool
        whether to delineate snowline in each classified image

    Returns
    -------

    """
    # Load and reformat AOI as ee.Geometry.Polygon
    epsg_utm = aoi_utm.crs.to_epsg()
    aoi_wgs = aoi_utm.to_crs("EPSG:4326")
    aoi_ee = ee.Geometry.Polygon(list(zip(aoi_wgs.geometry[0].exterior.coords.xy[0],
                                          aoi_wgs.geometry[0].exterior.coords.xy[1])))
    # Calculate the total area of the AOI
    aoi_area = aoi_ee.area()

    # Define dataset-specific properties
    scale = dataset_dict[dataset]['resolution_m']
    analysis_bands = [x for x in feature_cols if x != 'NDSI']
    ndsi_bands = dataset_dict[dataset]['NDSI_bands']

    # Query for imagery
    if dataset == 'Landsat':
        # Get full collection for dates and bounds
        im_col = (ee.ImageCollection("LANDSAT/LC08/C02/T1_L2").merge(ee.ImageCollection("LANDSAT/LC09/C02/T1_L2"))
                  .filterBounds(aoi_ee)
                  .filter(ee.Filter.date(start_date, end_date))
                  .filter(ee.Filter.calendarRange(start_month, end_month, 'month'))
                  .select(analysis_bands)
                  )
        # Apply scale factors
        def apply_scale_factors(image):
            adjusted_bands = image.multiply(0.0000275).add(-0.2)
            return image.addBands(adjusted_bands, None, True).copyProperties(ee.Image(image))
        im_col = im_col.map(apply_scale_factors)
    elif (dataset == 'Sentinel-2_SR') or (dataset == 'Sentinel-2_TOA'):
        # Get full collection for dates and bounds
        if dataset == 'Sentinel-2_TOA':
            col_name = "COPERNICUS/S2_HARMONIZED"
        elif dataset == 'Sentinel-2_SR':
            col_name = "COPERNICUS/S2_SR_HARMONIZED"
        im_col = (ee.ImageCollection(col_name)
                  .filterBounds(aoi_ee)
                  .filter(ee.Filter.date(start_date, end_date))
                  .filter(ee.Filter.calendarRange(start_month, end_month, 'month'))
                  .select(analysis_bands)
                  )
        # Apply scale factors
        def apply_scale_factors(image):
            adjusted_bands = image.multiply(0.0001)
            return image.addBands(adjusted_bands, None, True).copyProperties(ee.Image(image))
        im_col = im_col.map(apply_scale_factors)
    else:
        print(
            "'dataset' variable not recognized. Please set to 'Landsat', 'Sentinel-2_TOA', or 'Sentinel-2_SR'. "
            "Exiting...")
        return

    # Clip to AOI
    def clip_to_aoi(image):
        return image.clip(aoi_ee).copyProperties(ee.Image(image))

    im_col = im_col.map(clip_to_aoi)

    # Sort by capture date
    im_col = im_col.sort('system:time_start')

    # Add NDSI band
    def calculate_ndsi(image):
        ndsi = image.expression(
            '((GREEN - SWIR1) / (GREEN + SWIR1))',
            {'GREEN': image.select(ndsi_bands[0]),
             'SWIR1': image.select(ndsi_bands[1])}).rename('NDSI')
        return image.addBands(ndsi, None, True)
    im_col = im_col.map(calculate_ndsi)

    # Apply cloud masking approach from Moussavi et al. (2020): https://doi.org/10.3390/rs12010134
    if mask_clouds:
        def create_apply_cloud_mask(image):
            ndsi = image.select('NDSI')
            ndsi_mask = ndsi.lt(0.8)
            swir_mask = image.select(ndsi_bands[1]).gt(0.1)
            cloud_mask = ndsi_mask.And(swir_mask).rename('cloud_mask')
            # Add NDSI band
            image = image.addBands(ndsi, None, True)
            # Apply cloud mask to image
            image_masked = image.updateMask(cloud_mask.Not())
            return image_masked.copyProperties(ee.Image(image))
        im_col = im_col.map(create_apply_cloud_mask)

    # Mosaic images captured same day
    def mosaic_image_collection_by_date(collection):
        # Functions to mosaic images for each date
        def mosaic_by_date(date_str):
            date = ee.Date(date_str)
            # Filter images by the date
            day_images = collection.filter(ee.Filter.date(date, date.advance(1, 'day')))
            # Mosaic the images for this date
            return day_images.mosaic().set({'system:time_start': date.millis(), 'date': date_str})
        # Map over each unique date and create mosaics
        mosaics_collection = dates.map(lambda d: mosaic_by_date(d))
        return ee.ImageCollection(mosaics_collection)
    # Create a list of unique dates in the collection
    dates = im_col.aggregate_array('system:time_start').map(lambda t: ee.Date(t).format('YYYY-MM-dd')).distinct()
    im_col_mosaicked = mosaic_image_collection_by_date(im_col)

    # Calculate % coverage of the AOI
    def calculate_percent_image_aoi_coverage(ee_image):
        # Create binary image of masked (0) and unmasked (1) pixels
        unmasked_pixels = ee_image.mask().reduce(ee.Reducer.allNonZero()).selfMask()
        # Calculate the area of unmasked pixels in the ROI
        pixel_area = ee.Image.pixelArea()
        aoi_area = aoi_ee.area()
        unmasked_area = unmasked_pixels.multiply(pixel_area).reduceRegion(
            reducer=ee.Reducer.sum(),
            geometry=aoi_ee,
            scale=scale,
            maxPixels=1e13
        ).get('all')
        # Calculate the percentage of the ROI covered by unmasked pixels
        percentage_unmasked = ee.Number(unmasked_area).divide(aoi_area).multiply(100)
        return ee_image.set('percent_AOI_coverage', percentage_unmasked).copyProperties(ee_image)
    im_col_mosaicked = im_col_mosaicked.map(calculate_percent_image_aoi_coverage)

    # Filter based on percent coverage of the ROI
    im_col_mosaicked_filtered = im_col_mosaicked.filter(ee.Filter.gte('percent_AOI_coverage', percent_aoi_coverage))

    # Determine whether images must be downloaded to file
    if not im_download:
        # Estimate image size
        image_size_bits = aoi_area.getInfo() / (scale ** 2) * len(analysis_bands) * 64
        image_size_mb = image_size_bits / (8 * 1024 * 1024)
        # If image size > 10 MB, images must be downloaded
        if image_size_mb > 10:
            im_download = True
            print('Image sizes exceed GEE user limit, images must be downloaded to file.')
        # else:
        #     print('Images are within GEE user limit, no need to download.')
    # Make sure out_path exists if downloading files
    if im_download:
        if not os.path.exists(out_path):
            os.mkdir(out_path)

    # Download images by date
    im_xr_list = []
    dates = im_col_mosaicked_filtered.aggregate_array('system:time_start').map(
        lambda t: ee.Date(t).format('YYYY-MM-dd')).distinct().getInfo()
    for date in tqdm(dates):
        im = im_col_mosaicked_filtered.filter(ee.Filter.date(date, str(np.datetime64(date)
                                                                       + np.timedelta64(1, 'D')))).first()
        if im_download:
            im_gd = gd.MaskedImage(im, mask=False)
            # Determine file name
            im_fn = os.path.join(out_path, f"{str(date).replace('-','')}_{dataset}.tif")
            # Download to file
            download_bands = analysis_bands + ['NDSI']
            if not os.path.exists(im_fn):
                im_gd.download(im_fn, region=aoi_ee, scale=scale, bands=download_bands, crs='EPSG:4326')
            # Open from file
            im_da = rxr.open_rasterio(im_fn)
            im_xr = im_da.to_dataset('band')
            # rename bands
            im_xr = im_xr.rename({i + 1: name for i, name in enumerate(download_bands)})
            # set CRS
            im_xr.rio.write_crs('EPSG:4326', inplace=True)
            # Add time dimension
            im_xr = im_xr.expand_dims(dim={'time': [np.datetime64(date, 'ns')]})
        else:
            im_xr = im.wx.to_xarray(region=aoi_ee, scale=scale, crs='EPSG:4326')

        # Reproject to UTM for better distance calculations later
        im_xr = im_xr.rio.write_crs("EPSG:4326")
        im_xr = im_xr.rio.reproject(f'EPSG:{epsg_utm}', nodata=np.nan)

        if run_pipeline:
            # -----Run classification pipeline
            apply_classification_pipeline(im_xr, dataset_dict, dataset, site_name, im_classified_path,
                                          snow_cover_stats_path, aoi_utm, dem, epsg_utm, clf, feature_cols,
                                          figures_out_path, plot_results, verbose, delineate_snowline=delineate_snowline)
        else:
            im_xr_list += [im_xr]

    return im_xr_list


def query_gee_for_imagery_yearly(aoi_utm, dataset, start_date, end_date, start_month, end_month, mask_clouds,
                                 percent_aoi_coverage, im_download, out_path, run_pipeline=False, dataset_dict=None,
                                 site_name=None, im_classified_path=None, snow_cover_stats_path=None, dem=None,
                                 clf=None, feature_cols=None, figures_out_path=None, plot_results=None, verbose=False, delineate_snowline=False):
    # -----Define date ranges for querying imagery
    # Convert start_date and end_date to pandas Timestamps
    start_date = pd.Timestamp(start_date)
    end_date = pd.Timestamp(end_date)
    # Get start and end years
    start_year = start_date.year
    end_year = end_date.year
    # Initialize list to store date ranges
    date_ranges = []
    # Iterate over years
    for year in range(start_year, end_year + 1):
        # Define start and end dates for the year
        range_start = pd.Timestamp(year=year, month=start_month, day=1)
        range_end = pd.Timestamp(year=year, month=end_month, day=1) + pd.DateOffset(months=1) - pd.DateOffset(days=1)
        # Make sure the range is within the provided start_date and end_date
        if year == start_year:
            range_start = max(range_start, start_date)
        if year == end_year:
            range_end = min(range_end, end_date)
        # Add range to list if valid
        if range_start <= range_end:
            date_ranges.append((range_start.strftime('%Y-%m-%d'), range_end.strftime('%Y-%m-%d')))

    # -----Return pipeline for each date range
    for date_range in date_ranges:
        if verbose:
            print(' ')
            print(date_range[0], date_range[1])
        im_list = []
        im_list += query_gee_for_imagery(aoi_utm, dataset, date_range[0], date_range[1], start_month, end_month,
                                         mask_clouds, percent_aoi_coverage, im_download, out_path, run_pipeline,
                                         dataset_dict, site_name, im_classified_path, snow_cover_stats_path, dem, clf,
                                         feature_cols, figures_out_path, plot_results, verbose)

    print('Done!')

    return im_list


def plot_xr_rgb_image(im_xr, rgb_bands):
    """Plot RGB image of xarray.DataSet

    Parameters
    ----------
    im_xr: xarray.DataSet
        Dataset containing image bands in data variables with x, y, and time coordinates.
        Function assumed x and y coordinates are in units of meters.
    rgb_bands: List
        List of data variable names for RGB bands contained within the dataset, e.g. ['red', 'green', 'blue']

    Returns
    ----------
    fig: matplotlib.pyplot.figure
        figure handle for the resulting plot
    ax: matplotlib.pyplot.figure.Axes
        axis handle for the resulting plot
    """

    # -----Grab RGB bands from dataset
    if len(np.shape(im_xr[rgb_bands[0]].data)) > 2:  # check if a dimension must be cut from the band data
        red = im_xr[rgb_bands[0]].data[0]
        blue = im_xr[rgb_bands[1]].data[0]
        green = im_xr[rgb_bands[2]].data[0]
    else:
        red = im_xr[rgb_bands[0]].data
        blue = im_xr[rgb_bands[1]].data
        green = im_xr[rgb_bands[2]].data

    # -----Format datatype as float, rescale RGB pixel values from 0 to 1
    red, green, blue = red.astype(float), green.astype(float), blue.astype(float)
    im_min = np.nanmin(np.ravel([red, green, blue]))
    im_max = np.nanmax(np.ravel([red, green, blue]))
    red = ((red - im_min) * (1 / (im_max - im_min)))
    green = ((green - im_min) * (1 / (im_max - im_min)))
    blue = ((blue - im_min) * (1 / (im_max - im_min)))

    # -----Plot
    fig, ax = plt.subplots(1, 1, figsize=(8, 6))
    ax.imshow(np.dstack([red, green, blue]),
              extent=(np.min(im_xr.x.data) / 1e3, np.max(im_xr.x.data) / 1e3, np.min(im_xr.y.data) / 1e3,
                      np.max(im_xr.y.data) / 1e3))
    ax.grid()
    ax.set_xlabel('Easting [km]')
    ax.set_ylabel('Northing [km]')

    return fig, ax


def adjust_dem_data_vars(dem):
    """

    Parameters
    ----------
    dem: xarray.Dataset
        digital elevation model (DEM)

    Returns
    -------
    dem: xarray.Dataset
        digital elevation model (DEM) with one band: "elevation"
    """
    if 'band_data' in dem.data_vars:
        dem = dem.rename({'band_data': 'elevation'})
    if 'band' in dem.dims:
        elev_data = dem.elevation.data[0]
        dem = dem.drop_dims('band')
        dem['elevation'] = (('y', 'x'), elev_data)
    return dem
>>>>>>> 50e63134


def classify_image(im_xr, clf, feature_cols, aoi, dataset_dict, dataset, im_classified_fn, out_path, verbose=False):
    """
    Function to classify image collection using a pre-trained classifier

    Parameters
    ----------
    im_xr: xarray.Dataset
        Dataset containing image bands in data variables with x, y, and time coordinates.
    clf: sklearn.classifier
        previously trained SciKit Learn Classifier
    feature_cols: array of pandas.DataFrame columns, e.g. ['blue', 'green', 'red']
        features used by classifier
    aoi: geopandas.geodataframe.GeoDataFrame
        cropping region - everything outside the AOI will be masked if crop_to_AOI==True.
        AOI must be in the same coordinate reference system as the image.
    dataset: str
        name of dataset ('Landsat', 'Sentinel2_SR', 'Sentinel2_TOA', 'PlanetScope')
    dataset_dict: dict
        dictionary of parameters for each dataset
    im_classified_fn: str
        file name of classified image to be saved
    out_path: str
        path in directory where classified images will be saved
    verbose: bool
        whether to output verbage for each image (default=False)

    Returns
    ----------
    im_classified_xr: xarray.Dataset
        classified image
    """

    # -----Make output directory if it doesn't already exist
    if not os.path.exists(out_path):
        os.mkdir(out_path)
        print('Made directory for classified images: ' + out_path)

    # -----Define image capture date
    im_date = np.datetime64(str(im_xr.time.data[0]))

    # -----Crop image to the AOI and remove time dimension
    # Create dummy band for AOI masking comparison
    im_xr['aoi_mask'] = (['y', 'x'], np.ones(np.shape(im_xr[dataset_dict[dataset]['RGB_bands'][0]].data[0])))
    im_aoi = im_xr.rio.clip(aoi.geometry, im_xr.rio.crs).isel(time=0)

    # -----Prepare image for classification
    # find indices of real numbers (no NaNs allowed in classification)
    ix = [np.where((np.isfinite(im_aoi[band].data) & ~np.isnan(im_aoi[band].data)), True, False)
          for band in feature_cols]
    ireal = np.full(np.shape(im_aoi[feature_cols[0]].data), True)
    # return if no real numbers in image
    if np.count_nonzero(ireal) == 0:
        if verbose:
            print("No real values found to classify, skipping...")
        return 'N/A'
    for ixx in ix:
        ireal = ireal & ixx
    # create df of image band values
    df = pd.DataFrame(columns=feature_cols)
    for col in feature_cols:
        df[col] = np.ravel(im_aoi[col].data[ireal])
    df = df.reset_index(drop=True)

    # -----Classify image
    try:
        array_classified = clf.predict(df[feature_cols])
        # reshape from flat array to original shape
        im_classified = np.full(im_aoi.to_array().data[0].shape, np.nan)
        im_classified[ireal] = array_classified
    except NotFittedError:
        if verbose:
            print("Classifier is not fitted, skipping...")
        return 'N/A'
    except Exception as e:
        if verbose:
            print("Error occurred in classification:", str(e))
        return 'N/A'

    # -----Convert numpy.array to xarray.Dataset
    # create xarray DataSet
    im_classified_xr = xr.Dataset(data_vars=dict(classified=(['y', 'x'], im_classified)),
                                  coords=im_aoi.coords,
                                  attrs=im_aoi.attrs)
    # set coordinate reference system (CRS)
    im_classified_xr = im_classified_xr.rio.write_crs(im_xr.rio.crs)
    
    # -----Prepare classified image for saving
    # add time dimension
    im_classified_xr = im_classified_xr.expand_dims(dim={'time': [np.datetime64(im_date)]})
<<<<<<< HEAD
    # add additional attributes to image before saving
    im_classified_xr = im_classified_xr.assign_attrs({'Description': 'Classified image',
                                                      'Classes': '1 = Snow, 2 = Shadowed snow, 4 = Ice, 5 = Rock, 6 = Water',
                                                      '_FillValue': '-9999'
                                                      })
=======
>>>>>>> 50e63134
    # replace NaNs with -9999, convert data types to int
    im_classified_xr_int = im_classified_xr.copy(deep=True).astype(np.int8)
    im_classified_xr_int = xr.where(np.isnan(im_classified_xr.classified), -9999, im_classified_xr_int)
    # reproject to WGS84 horizontal coordinates for consistency before saving
<<<<<<< HEAD
    im_classified_xr_int = im_classified_xr_int.rio.write_crs(im_classified_xr.rio.crs)
    im_classified_xr_int = im_classified_xr_int.rio.reproject('EPSG:4326', nodata=-9999)
=======
    im_classified_xr_int = im_classified_xr_int.rio.reproject('EPSG:4326')
    # add additional attributes to image before saving
    im_classified_xr_int = im_classified_xr_int.assign_attrs({'Description': 'Classified image',
                                                              'Classes': '1 = Snow, 2 = Shadowed snow, 3 = Ice, '
                                                                         '4 = Rock, 5 = Water',
                                                              'source': dataset,
                                                              'date': str(im_date),
                                                              '_FillValue': '-9999'
                                                              })
    # remove attributes that are no longer applicable
    for attr in ['add_offset', 'long_name', 'name', 'system-index']:
        if attr in im_classified_xr.attrs.keys():
            del im_classified_xr.attrs[attr]
>>>>>>> 50e63134

    # -----Save to file
    if '.nc' in im_classified_fn:
        im_classified_xr_int.to_netcdf(os.path.join(out_path, im_classified_fn))
    elif '.tif' in im_classified_fn:
        im_classified_xr_int.rio.to_raster(os.path.join(out_path, im_classified_fn))
    if verbose:
        print('Classified image saved to file: ', os.path.join(out_path, im_classified_fn))

    return im_classified_xr


def calculate_snow_cover_stats(dataset_dict, dataset, im_date, im_classified, dem, aoi, site_name='', delineate_snowline=False, 
                               scs_fn=None, out_path=None, figures_out_path=None, plot_results=False, verbose=True):
    """
    Calculate snow cover statistics, including the area of each image class, the snowline altitude, the transient AAR, 
    and optionally, delineate the snowline. 

    Parameters
    ----------
    dataset_dict: dict
        Dictionary of dataset characteristics
    dataset: str
        Name of dataset: "Landsat", "Sentinel-2_SR", "Sentinel-2_TOA", or "PlanetScope"
    im_date: str
        Date of image capture, format: "YYYY-MM-DD"
    im_classified: xarray.Dataset
        Classified image dataset
    dem: xarray.Dataset
        Digital elevation model (DEM) over the area of interest
    aoi: geopandas.geodataframe.GeoDataFrame
        Area of interest for querying and clipping imagery.
    site_name: str
        Name of site, used for output file names
    delineate_snowline: bool
        Whether to delineate the snowline from the classified image
    scs_fn: str
        File name for snow cover statistics output file
    out_path: str
        Path for output snow cover statistics. Only used if scs_fn is not None
    figures_out_path: str
        Path for output figures. Only used if plot_results is True
    plot_results: bool
        Whether to plot results and save figure
    verbose: bool
        Whether to output details about each image
    
    Returns
    -------
    scs_df: pandas.DataFrame
        DataFrame containing snow cover statistics
    """

    # -----Make directory for snowlines (if it does not already exist)
    if not os.path.exists(out_path):
        os.mkdir(out_path)
        print("Made directory for snowlines:" + out_path)

    # -----Make directory for figures (if it does not already exist)
    if (not os.path.exists(figures_out_path)) & plot_results:
        os.mkdir(figures_out_path)
        print('Made directory for output figures: ' + figures_out_path)

    # -----Subset dataset_dict to dataset
    ds_dict = dataset_dict[dataset]

    # -----Remove time dimension
    im_dt = np.datetime64(im_date)
    im_classified = im_classified.isel(time=0)

    # -----Calculate area of each class
    dx = im_classified.x.data[1] - im_classified.x.data[0]
    snow_area = len(np.ravel(im_classified.classified.data[im_classified.classified.data <= 2])) * (dx ** 2)
    ice_area = len(np.ravel(im_classified.classified.data[im_classified.classified.data == 3])) * (dx ** 2)
    rock_area = len(np.ravel(im_classified.classified.data[im_classified.classified.data == 4])) * (dx ** 2)
    water_area = len(np.ravel(im_classified.classified.data[im_classified.classified.data == 5])) * (dx ** 2)
    glacier_area = ice_area + snow_area

    # -----Calculate transient accumulation area ratio (AAR)
    aar = snow_area / glacier_area    

    # -----Calculate the snow line altitude (SLA) from the AAR and the DEM
    dem_clip = dem.rio.clip(aoi.geometry, aoi.crs)
    dem_clip = xr.where(dem_clip < 3e38, dem_clip, np.nan)
    elevations = np.ravel(dem_clip.elevation.data)
    sla_from_aar = np.nanquantile(elevations, 1 - aar)

    # -----Compile results in dataframe
    scs_df = pd.DataFrame({'RGIId': [site_name],
                           'source': [dataset],
                           'HorizontalCRS': [f'EPSG:{im_classified.rio.crs.to_epsg()}'],
                           'VerticalCRS': ['EPSG:5773'],
                           'snow_area_m2': [snow_area],
                           'ice_area_m2': [ice_area],
                           'rock_area_m2': [rock_area],
                           'water_area_m2': [water_area],
                           'glacier_area_m2': [glacier_area],
                           'transient_AAR': [aar],
                           'SLA_m': [sla_from_aar],
                           })
    
    # -----Delineate snowline
    if delineate_snowline:
        snowlines_coords_x, snowlines_coords_y, snowline_elevs = delineate_snowline_from_image(im_classified, aoi, dem, ds_dict)
        scs_df['snowlines_coords_X'] = snowlines_coords_x
        scs_df['snowlines_coords_Y'] = snowlines_coords_y
        scs_df['snowline_elevs_m'] = [snowline_elevs]

    # -----Save snowline df to file
    # reduce memory storage of dataframe
    scs_df = reduce_memory_usage(scs_df, verbose=False)
    # save using user-specified file extension
    if 'pkl' in scs_fn:
        scs_df.to_pickle(os.path.join(out_path, scs_fn))
        if verbose:
            print('Snowline saved to file: ' + os.path.join(out_path, scs_fn))
    elif 'csv' in scs_df:
        scs_df.to_csv(os.path.join(out_path, scs_df), index=False)
        if verbose:
            print('Snowline saved to file: ' + os.path.join(out_path, scs_fn))
    else:
        print('Please specify snowline_fn with extension .pkl or .csv. Exiting...')
        return 'N/A'

    # -----Plot results
    if plot_results:
        fig, ax = plt.subplots(1, 2, figsize=(14, 6))
        # define x and y limits
        xmin, xmax = aoi.geometry[0].buffer(100).bounds[0] / 1e3, aoi.geometry[0].buffer(100).bounds[2] / 1e3
        ymin, ymax = aoi.geometry[0].buffer(100).bounds[1] / 1e3, aoi.geometry[0].buffer(100).bounds[3] / 1e3
        # define colors for plotting
        colors = list(dataset_dict['classified_image']['class_colors'].values())
        cmp = matplotlib.colors.ListedColormap(colors)
        # RGB image
        if im_xr is None:  # query GEE for image thumbnail if im_xr=None
            image_thumbnail, bounds = query_gee_for_image_thumbnail(dataset, im_dt, aoi)
            ax[0].imshow(image_thumbnail,
                         extent=(bounds[0] / 1e3, bounds[2] / 1e3, bounds[1] / 1e3, bounds[3] / 1e3))
        else:
            im_xr = im_xr.isel(time=0)
            ax[0].imshow(np.dstack([im_xr[dataset_dict[dataset]['RGB_bands'][0]].values,
                                    im_xr[dataset_dict[dataset]['RGB_bands'][1]].values,
                                    im_xr[dataset_dict[dataset]['RGB_bands'][2]].values]),
                         extent=(np.min(im_xr.x.data) / 1e3, np.max(im_xr.x.data) / 1e3,
                                 np.min(im_xr.y.data) / 1e3, np.max(im_xr.y.data) / 1e3))
        # classified image
        ax[1].imshow(im_classified['classified'].data, cmap=cmp, clim=(1, 5),
                     extent=(np.min(im_classified.x.data) / 1e3, np.max(im_classified.x.data) / 1e3,
                             np.min(im_classified.y.data) / 1e3, np.max(im_classified.y.data) / 1e3))
        # snowline coordinates
        if delineate_snowline & (len(snowlines_coords_x) > 0):
            ax[0].plot(np.divide(snowlines_coords_x, 1e3), np.divide(snowlines_coords_y, 1e3),
                       '.', color='#f768a1', markersize=2)
            ax[1].plot(np.divide(snowlines_coords_x, 1e3), np.divide(snowlines_coords_y, 1e3),
                       '.', color='#f768a1', markersize=2)
            ax[0].scatter(0, 0, color='#f768a1', s=30, label='Snowline estimate')
            ax[1].scatter(0, 0, color='#f768a1', s=30, label='Snowline estimate')
        # plot dummy points for legend
        ax[1].scatter(0, 0, color=colors[0], s=30, marker='s', label='Snow')
        ax[1].scatter(0, 0, color=colors[1], s=30, marker='s', label='Shadowed snow')
        ax[1].scatter(0, 0, color=colors[2], s=30, marker='s', label='Ice')
        ax[1].scatter(0, 0, color=colors[3], s=30, marker='s', label='Rock')
        ax[1].scatter(0, 0, color=colors[4], s=30, marker='s', label='Water')
        ax[0].set_ylabel('Northing [km]')
        ax[0].set_xlabel('Easting [km]')
        ax[1].set_xlabel('Easting [km]')
        # AOI
        if type(aoi.geometry[0].boundary) == MultiLineString:
            for ii, geom in enumerate(aoi.geometry[0].boundary.geoms):
                if ii > 0:
                    label = '_nolegend_'
                else:
                    label = 'AOI'
                ax[0].plot(np.divide(geom.coords.xy[0], 1e3),
                           np.divide(geom.coords.xy[1], 1e3), '-k', linewidth=1, label=label)
                ax[1].plot(np.divide(geom.coords.xy[0], 1e3),
                           np.divide(geom.coords.xy[1], 1e3), '-k', linewidth=1, label=label)
        elif type(aoi.geometry[0].boundary) == LineString:
            ax[0].plot(np.divide(aoi.geometry[0].boundary.coords.xy[0], 1e3),
                       np.divide(aoi.geometry[0].boundary.coords.xy[1], 1e3), '-k', linewidth=1, label='AOI')
            ax[1].plot(np.divide(aoi.geometry[0].boundary.coords.xy[0], 1e3),
                       np.divide(aoi.geometry[0].boundary.coords.xy[1], 1e3), '-k', linewidth=1, label='AOI')
        # reset x and y limits
        ax[0].set_xlim(xmin, xmax)
        ax[0].set_ylim(ymin, ymax)
        ax[1].set_xlim(xmin, xmax)
        ax[1].set_ylim(ymin, ymax)
        # add legend
        handles, labels = ax[1].get_legend_handles_labels()
        fig.legend(handles, labels, loc='lower center', ncols=len(labels))
        # determine figure title and file name
        title = im_date + ' ' + site_name + ' ' + dataset + ' snow cover'
        fig.suptitle(title)
        fig.tight_layout()
        # save figure
        fig_fn = os.path.join(figures_out_path, title.replace(' ', '_').replace('-','') + '.png')
        fig.savefig(fig_fn, dpi=300, facecolor='white', edgecolor='none')
        if verbose:
            print('Figure saved to file:' + fig_fn)

    return scs_df


<<<<<<< HEAD
def delineate_snowline(im_classified, site_name, aoi, dem, dataset_dict, dataset, im_date, snowline_fn,
                       out_path, figures_out_path, plot_results, im_xr=None, verbose=False):
=======
def delineate_snowline_from_image(im_classified, aoi, dem, ds_dict):
>>>>>>> 50e63134
    """
    Delineate the seasonal snowline in classified images. Snowlines will likely not be detected in images with nearly
    all or no snow.

    Parameters
    ----------
    im_classified: xarray.Dataset
        classified image
    aoi:  geopandas.geodataframe.GeoDataFrame
        area of interest
        must be in the same coordinate reference system as the classified image
    dem: xarray.Dataset
        digital elevation model over the aoi
        must be in the same coordinate reference system as the classified image
    ds_dict: dict
        dictionary of dataset-specific parameters

    Returns
    ----------
    snowlines_coords_x: list
        x-coordinates of the snowline(s)
    snowlines_coords_y: list
        y-coordinates of the snowline(s)
    snowline_elevs: list
        surface elevation at each snowline coordinate
    """

<<<<<<< HEAD
    # -----Make directory for snowlines (if it does not already exist)
    if not os.path.exists(out_path):
        os.mkdir(out_path)
        print("Made directory for snowlines:", out_path)

    # -----Make directory for figures (if it does not already exist)
    if (not os.path.exists(figures_out_path)) & plot_results:
        os.mkdir(figures_out_path)
        print('Made directory for output figures: ', figures_out_path)

    # -----Subset dataset_dict to dataset
    ds_dict = dataset_dict[dataset]

    # -----Remove time dimension
    im_dt = np.datetime64(im_date[0:10])
    im_classified = im_classified.isel(time=0)

=======
>>>>>>> 50e63134
    # -----Create no data mask
    no_data_mask = xr.where(np.isnan(im_classified), 1, 0).classified.data
    # dilate by 30 m
    iterations = int(30 / ds_dict['resolution_m'])  # number of pixels equal to 30 m
    dilated_mask = binary_dilation(no_data_mask, iterations=iterations)
    no_data_mask = np.logical_not(dilated_mask)
    # add no_data_mask variable classified image
    im_classified = im_classified.assign(no_data_mask=(["y", "x"], no_data_mask))

    # -----Clip DEM to AOI and interpolate to classified image coordinates
    dem_aoi = dem.rio.clip(aoi.geometry, aoi.crs)
    dem_aoi = xr.where(np.abs(dem_aoi) < 3e38, dem_aoi, np.nan)
    dem_aoi_interp = dem_aoi.interp(x=im_classified.x.data, y=im_classified.y.data, method='linear')
    dem_aoi_interp = xr.where(np.abs(dem_aoi_interp) < 3e38, dem_aoi_interp, np.nan)
    # add elevation as a band to classified image for convenience
    im_classified['elevation'] = (('y', 'x'), dem_aoi_interp.elevation.data)

    # -----Determine snow covered elevations
    all_elev = np.ravel(dem_aoi_interp.elevation.data)
    all_elev = all_elev[~np.isnan(all_elev)]  # remove NaNs
    snow_est_elev = np.ravel(im_classified.where((im_classified.classified == 1) | (im_classified.classified==2))
                             .where(im_classified.classified != -9999).elevation.data)
    snow_est_elev = snow_est_elev[~np.isnan(snow_est_elev)]  # remove NaNs

    # -----Create elevation histograms
    # determine bins to use in histograms
    elev_min = np.fix(np.nanmin(all_elev) / 10) * 10
    elev_max = np.round(np.nanmax(all_elev) / 10) * 10
    bin_edges = np.linspace(elev_min, elev_max, num=int((elev_max - elev_min) / 10 + 1))
    bin_centers = (bin_edges[1:] + bin_edges[0:-1]) / 2
    # calculate elevation histograms
    hist_elev = np.histogram(all_elev, bins=bin_edges)[0]
    hist_snow_est_elev = np.histogram(snow_est_elev, bins=bin_edges)[0]
    hist_snow_est_elev_norm = hist_snow_est_elev / hist_elev

    # -----Make all pixels at elevation bins with >75% snow coverage = snow
    # determine elevation with > 75% snow coverage
    if np.any(hist_snow_est_elev_norm > 0.75):
        elev_75_snow = bin_centers[np.argmax(hist_snow_est_elev_norm > 0.75)]
        # make a copy of im_classified for adjusting
        im_classified_adj = im_classified.copy()
        # Fill gaps in elevation using linear interpolation along the spatial dimensions
        im_classified_adj['elevation'] = im_classified['elevation'].interpolate_na(dim='x', method='linear')
        # set all pixels above the elev_75_snow to snow (1)
        im_classified_adj['classified'] = xr.where(im_classified_adj['elevation'] > elev_75_snow, 1,
                                                   im_classified_adj['classified'])
        # create a binary mask for everything above the first instance of 10% snow-covered
        sca_perc_threshold = 0.1
        if np.any(hist_snow_est_elev_norm > sca_perc_threshold):
            elev_25_snow = bin_centers[np.argmax(hist_snow_est_elev_norm > sca_perc_threshold)]
            elevation_threshold_mask = xr.where(im_classified.elevation > elev_25_snow, 1, 0)
        else:
            elevation_threshold_mask = None

    else:
        im_classified_adj = im_classified
        elevation_threshold_mask = None

    # -----Delineate snow lines
    # create binary snow matrix
    im_binary = xr.where(im_classified_adj > 2, 1, 0).classified.data
    # fill holes in binary image (0s within 1s = 1)
    im_binary_no_holes = binary_fill_holes(im_binary)
    # find contours at a constant value of 0.5 (between 0 and 1)
    contours = find_contours(im_binary_no_holes, 0.5)
    # convert contour points to image coordinates
    contours_coords = []
    for contour in contours:
        # convert image pixel coordinates to real coordinates
        fx = interp1d(range(0, len(im_classified_adj.x.data)), im_classified_adj.x.data)
        fy = interp1d(range(0, len(im_classified_adj.y.data)), im_classified_adj.y.data)
        coords = (fx(contour[:, 1]), fy(contour[:, 0]))
        # zip points together
        xy = list(zip([x for x in coords[0]],
                      [y for y in coords[1]]))
        contours_coords.append(xy)

    # convert list of coordinates to list of LineStrings
    # do not include points in the no data mask or points above the elevation threshold
    contour_lines = []
    for contour_coords in contours_coords:
        # use elevation_threshold_mask to filter points if it exists
        if elevation_threshold_mask is not None:
            points_real = [Point(x, y) for x, y in contour_coords
                           if im_classified.sel(x=x, y=y, method='nearest').no_data_mask.data.item()
                           and (elevation_threshold_mask.sel(x=x, y=y, method='nearest').data.item() == 1)
                           ]
        else:
            points_real = [Point(x, y) for x, y in contour_coords
                           if im_classified.sel(x=x, y=y, method='nearest').no_data_mask.data.item()
                           ]

        if len(points_real) > 2:  # need at least 2 points for a LineString
            contour_line = LineString([[point.x, point.y] for point in points_real])
            contour_lines.append(contour_line)

    # proceed if lines were found after filtering
    if len(contour_lines) > 0:

        # -----Use the longest line as the snowline
        lengths = [line.length for line in contour_lines]
        max_length_index = max(range(len(contour_lines)), key=lambda i: lengths[i])
        snowline = contour_lines[max_length_index]

        # -----Interpolate elevations at snow line coordinates
        # compile all line coordinates into arrays of x- and y-coordinates
        xpts = np.ravel([x for x in snowline.coords.xy[0]])
        ypts = np.ravel([y for y in snowline.coords.xy[1]])
        # interpolate elevation at snow line points
        snowline_elevs = [im_classified.sel(x=x, y=y, method='nearest').elevation.data.item()
                          for x, y in list(zip(xpts, ypts))]

    else:

        snowline = []
        snowline_elevs = []

    # -----If AOI is ~covered in snow, set snowline elevation to the minimum elevation in the AOI
    if np.all(np.isnan(snowline_elevs)) and (np.nanmedian(hist_snow_est_elev_norm) > 0.5):
        snowline_elevs = np.nanmin(np.ravel(im_classified.elevation.data))

    # -----Reformat coords as list
    if type(snowline) == LineString:
        snowlines_coords_x = [list(snowline.coords.xy[0])]
        snowlines_coords_y = [list(snowline.coords.xy[1])]
    else:
        snowlines_coords_x = [[]]
        snowlines_coords_y = [[]]
<<<<<<< HEAD
    snowline_df = pd.DataFrame({'site_name': [site_name],
                                'datetime': [im_date],
                                'snowlines_coords_X': snowlines_coords_x,
                                'snowlines_coords_Y': snowlines_coords_y,
                                'HorizontalCRS': ['EPSG:' + str(im_classified.rio.crs.to_epsg())],
                                'VerticalCRS': ['EGM96 geoid (EPSG:5773)'],
                                'snowline_elevs_m': [snowline_elevs],
                                'snowline_elevs_median_m': [median_snowline_elev],
                                'SCA_m2': [sca],
                                'AAR': [aar],
                                'ELA_from_AAR_m': [ela_from_aar],
                                'dataset': [dataset],
                                'geometry': [snowline]
                                })

    # -----Save snowline df to file
    # reduce memory storage of dataframe
    snowline_df = reduce_memory_usage(snowline_df, verbose=False)
    # save using user-specified file extension
    if 'pkl' in snowline_fn:
        snowline_df.to_pickle(os.path.join(out_path, snowline_fn))
        if verbose:
            print('Snow cover statistics saved to file: ' + os.path.join(out_path, snowline_fn))
    elif 'csv' in snowline_fn:
        snowline_df.to_csv(os.path.join(out_path, snowline_fn), index=False)
        if verbose:
            print('Snow cover staistics saved to file: ' + os.path.join(out_path, snowline_fn))
    else:
        print('Please specify snowline_fn with extension .pkl or .csv. Exiting...')
        return 'N/A'

    # -----Plot results
    if plot_results:
        fig, ax = plt.subplots(1, 2, figsize=(12, 6))
        # define x and y limits
        xmin, xmax = aoi.geometry[0].buffer(100).bounds[0] / 1e3, aoi.geometry[0].buffer(100).bounds[2] / 1e3
        ymin, ymax = aoi.geometry[0].buffer(100).bounds[1] / 1e3, aoi.geometry[0].buffer(100).bounds[3] / 1e3
        # define colors for plotting
        colors = list(dataset_dict['classified_image']['class_colors'].values())
        cmp = matplotlib.colors.ListedColormap(colors)
        # RGB image
        if im_xr is None:  # query GEE for image thumbnail if im_xr=None
            image_thumbnail, bounds = query_gee_for_image_thumbnail(dataset, im_dt, aoi)
            ax[0].imshow(image_thumbnail,
                         extent=(bounds[0] / 1e3, bounds[2] / 1e3, bounds[1] / 1e3, bounds[3] / 1e3))
        else:
            im_xr = im_xr.isel(time=0)
            ax[0].imshow(np.dstack([im_xr[dataset_dict[dataset]['RGB_bands'][0]].values,
                                    im_xr[dataset_dict[dataset]['RGB_bands'][1]].values,
                                    im_xr[dataset_dict[dataset]['RGB_bands'][2]].values]),
                         extent=(np.min(im_xr.x.data) / 1e3, np.max(im_xr.x.data) / 1e3,
                                 np.min(im_xr.y.data) / 1e3, np.max(im_xr.y.data) / 1e3))
        # classified image
        ax[1].imshow(im_classified['classified'].data, cmap=cmp, clim=(1, 5),
                     extent=(np.min(im_classified.x.data) / 1e3, np.max(im_classified.x.data) / 1e3,
                             np.min(im_classified.y.data) / 1e3, np.max(im_classified.y.data) / 1e3))
        # snowline coordinates
        if type(snowline) == LineString:
            ax[0].plot(np.divide(snowline.coords.xy[0], 1e3), np.divide(snowline.coords.xy[1], 1e3),
                       '.', color='#f768a1', markersize=2)
            ax[1].plot(np.divide(snowline.coords.xy[0], 1e3), np.divide(snowline.coords.xy[1], 1e3),
                       '.', color='#f768a1', markersize=2)
        # plot dummy points for legend
        ax[1].scatter(0, 0, color=colors[0], s=50, label='Snow')
        ax[1].scatter(0, 0, color=colors[1], s=50, label='Shadowed snow')
        ax[1].scatter(0, 0, color=colors[2], s=50, label='Ice')
        ax[1].scatter(0, 0, color=colors[3], s=50, label='Rock')
        ax[1].scatter(0, 0, color=colors[4], s=50, label='Water')
        if type(snowline) == LineString:
            ax[0].scatter(0, 0, color='#f768a1', s=25, label='Snowline estimate')
            ax[1].scatter(0, 0, color='#f768a1', s=25, label='Snowline estimate')
        ax[0].set_ylabel('Northing [km]')
        ax[0].set_xlabel('Easting [km]')
        ax[1].set_xlabel('Easting [km]')
        # AOI
        label = 'AOI'
        if type(aoi.geometry[0].boundary) == MultiLineString:
            for ii, geom in enumerate(aoi.geometry[0].boundary.geoms):
                if ii > 0:
                    label = '_nolegend_'
                ax[0].plot(np.divide(geom.coords.xy[0], 1e3),
                           np.divide(geom.coords.xy[1], 1e3), '-k', linewidth=1, label=label)
                ax[1].plot(np.divide(geom.coords.xy[0], 1e3),
                           np.divide(geom.coords.xy[1], 1e3), '-k', linewidth=1, label=label)
        elif type(aoi.geometry[0].boundary) == LineString:
            ax[0].plot(np.divide(aoi.geometry[0].boundary.coords.xy[0], 1e3),
                       np.divide(aoi.geometry[0].boundary.coords.xy[1], 1e3), '-k', linewidth=1, label=label)
            ax[1].plot(np.divide(aoi.geometry[0].boundary.coords.xy[0], 1e3),
                       np.divide(aoi.geometry[0].boundary.coords.xy[1], 1e3), '-k', linewidth=1, label=label)
        # reset x and y limits
        ax[0].set_xlim(xmin, xmax)
        ax[0].set_ylim(ymin, ymax)
        ax[1].set_xlim(xmin, xmax)
        ax[1].set_ylim(ymin, ymax)
        # determine figure title and file name
        title = f"{im_date.replace('-','').replace(':','')}_{site_name}_{dataset}_snow_cover"
        # add legends
        ax[0].legend(loc='lower right')
        ax[1].legend(loc='lower right')
        fig.suptitle(title)
        fig.tight_layout()
        # save figure
        fig_fn = os.path.join(figures_out_path, title + '.png')
        fig.savefig(fig_fn, dpi=300, facecolor='white', edgecolor='none')
        if verbose:
            print('Figure saved to file:', fig_fn)
=======
>>>>>>> 50e63134

    return snowlines_coords_x, snowlines_coords_y, snowline_elevs


<<<<<<< HEAD
def apply_classification_pipeline(im_xr, dataset_dict, dataset, site_name, im_classified_path, snowlines_path,
=======
def calculate_aoi_coverage(im_xr, aoi_gdf):
    """
    Calculate the percentage of the AOI covered by the image

    Parameters
    ----------
    im_xr: xarray.Dataset
        input image
    aoi_gdf: gpd.GeoDataFrame
        Area of Interest (AOI) used to clip the image and calculate coverage

    Returns
    -------
    percentage_covered: float
        Percentage of the AOI covered by the image
    """
    mask = rio.features.geometry_mask(aoi_gdf.geometry,
                                      transform=im_xr.rio.transform(),
                                      out_shape=(len(im_xr.y.data), len(im_xr.x.data)),
                                      all_touched=True,
                                      invert=True)
    # Clip the image with the AOI mask
    masked_data = im_xr.where(mask)
    # Count the non-NaN values within the clipped dataset
    count_non_nan = np.sum(~np.isnan(masked_data[list(im_xr.data_vars)[0]].data))
    # Calculate the total number of pixels in the AOI
    total_pixels = np.sum(xr.where(mask == 1, 1, 0).data)
    # Calculate the percentage of coverage
    percent_coverage = (count_non_nan / total_pixels) * 100

    return percent_coverage


def apply_classification_pipeline(im_xr, dataset_dict, dataset, site_name, im_classified_path, snow_cover_stats_path,
>>>>>>> 50e63134
                                  aoi_utm, dem, epsg_utm, clf, feature_cols, figures_out_path,
                                  plot_results, verbose, delineate_snowline=False):
    """
    Apply the classification and snow delineation pipeline to an image. Batch apply using Dask.

    Parameters
    ----------
    im_xr: xarray.Dataset
        input image
    dataset_dict: dict
        dictionary of dataset-specific parameters
    dataset: str
        name of dataset ('Landsat', 'Sentinel2', 'PlanetScope')
    site_name: str
        name of site
    im_classified_path: str
        path in directory where classified netCDF images will be saved
    snow_cover_stats_path: str
        path in directory where snow cover statistics CSV files will be saved
    aoi_utm: geopandas.GeoDataFrame
        area of interest with CRS in local UTM zone
    dem: xarray.Dataset
        digital elevation model
    epsg_utm: str
        EPSG code for local UTM zone
    clf: sklearn.Classifier
        image classsifier
    feature_cols: list of str
        list of bands to use to classify image
    figures_out_path: str
        path in directory where figures will be saved
    plot_results: bool
        whether to plot results and save figures
    verbose: bool
        whether to output details during processing steps

    Returns
    -------
    scs_df: pandas.DataFrame
        resulting data table containing snow cover statistics and snowline geometry
    """
    # Grab image date string from time variable
    im_date = str(im_xr.time.data[0].astype('datetime64[D]'))

    # Check if classified image already exists in file
    im_classified_fn = im_date.replace('-', '').replace(':', '') + '_' + site_name + '_' + dataset + '_classified.nc'
    if not os.path.exists(os.path.join(im_classified_path, im_classified_fn)):
        # classify image
        im_classified = classify_image(im_xr, clf, feature_cols, aoi_utm,
                                       dataset_dict, dataset, im_classified_fn, im_classified_path, verbose)
        if type(im_classified) == str:  # skip if error in classification
            return

<<<<<<< HEAD
    # Check if snowline already exists in file
    snowline_fn = im_date.replace('-', '').replace(':', '') + '_' + site_name + '_' + dataset + '_snow_cover_stats.csv'
    if os.path.exists(os.path.join(snowlines_path, snowline_fn)):
        # No need to load snowline if it already exists
        return
    else:
        # Delineate snowline
        snowline_df = delineate_snowline(im_classified, site_name, aoi_utm, dem, dataset_dict, dataset, im_date,
                                         snowline_fn, snowlines_path, figures_out_path, plot_results, im_xr,
                                         verbose)
        plt.close()

    return snowline_df


def query_gee_for_imagery(dataset_dict, dataset, aoi_utm, dem, date_start, date_end, month_start, month_end, 
                          mask_clouds=True, cloud_cover_max=70, aoi_coverage=70, run_pipeline=True, site_name='SITE', 
                          clf=None, feature_cols=None, im_download=False, im_out_path=None, im_classified_path=None, 
                          snowlines_path=None, figures_out_path=None, plot_results=True, verbose=True):
    """
    Query Google Earth Engine for Landsat 8 and 9 surface reflectance (SR), Sentinel-2 top of atmosphere (TOA) or SR imagery.
    Images captured on the same day will be mosaicked. For each image, run the classification and snowline detection workflow.

    Parameters
    __________
    dataset_dict: dict
        dictionary of parameters for each image product
    dataset: str
        name of dataset ('Landsat', 'Sentinel-2_SR', 'Sentinel-2_TOA', 'PlanetScope')
    aoi_utm: geopandas.geodataframe.GeoDataFrame
        area of interest with CRS in local UTM zone
    dem: xarray.Dataset
        digital elevation model over the aoi
        must be in the same coordinate reference system as the classified image
    date_start: str
        start date for image search ('YYYY-MM-DD')
    date_end: str
        end date for image search ('YYYY-MM-DD')
    month_start: int
        starting month for calendar range filtering
    month_end: int
        ending month for calendar range filtering
    mask_clouds: bool
        whether to mask clouds using geedim masking tools
    cloud_cover_max: int or float
        maximum image cloud cover percentage (0-100)
    run_pipeline: bool
        whether to run the snow detection pipeline
    im_download: bool
        whether to download multispectral images locally by default. Folder for downloads (out_folder) must be specified. 
        If images over the AOI exceed the GEE user limit, they must be downloaded.  
    aoi_coverage: int or float
        minimum percent coverage of the AOI after filtering clouds (0-100)
    site_name: str
        name of study site
    clf: sklearn pre-trained model
        classifier applied to the input image, specific to image dataset
    feature_cols: list of str
        features (i.e., image bands and NDSI) to use for classifying
    im_out_path: str
        path where images will be saved if im_download = True
    im_classified_path: str
        path where classified image netCDF's will be saved
    snowlines_path: str
        path where snowline CSV's will be saved
    figures_out_path: str
        path where figures will be saved
    crop_to_aoi: bool
        whether to crop images to the aoi_utm geometry before classifying
    plot_results: bool
        whether to plot results and save figure
    verbose: bool
        whether to output details about each image during the snow detection pipeline

    Returns
    __________
    None
    """

    # -----Grab optimal UTM zone from AOI CRS
    epsg_utm = str(aoi_utm.crs.to_epsg())

    # -----Reformat AOI for image filtering
    # reproject CRS from AOI to WGS
    aoi_wgs = aoi_utm.to_crs('EPSG:4326')
    # prepare AOI for querying geedim (AOI bounding box)
    region = ee.Geometry.Polygon(list(zip(aoi_wgs.geometry[0].exterior.coords.xy[0],
                                          aoi_wgs.geometry[0].exterior.coords.xy[1])))     

    # -----Determine whether images must be downloaded (if image sizes exceed GEE limit)
    # Calculate width and height of AOI bounding box [m]
    aoi_utm_bb_width = aoi_utm.geometry[0].bounds[2] - aoi_utm.geometry[0].bounds[0]
    aoi_utm_bb_height = aoi_utm.geometry[0].bounds[3] - aoi_utm.geometry[0].bounds[1]
    # Check if number of pixels in each image exceeds GEE limit
    res = dataset_dict[dataset]['resolution_m']
    num_bands = len(dataset_dict[dataset]['refl_bands'])
    if ((aoi_utm_bb_width / res * num_bands) * (aoi_utm_bb_height / res * num_bands)) > 1e8:
        im_download = True
        print(dataset + ' images must be downloaded for full spatial resolution')
    else:
        print(f'No image downloads necessary, {dataset} images over the AOI are within the GEE limit.')
    if (im_out_path is None) & im_download:
        print('Variable out_path must be specified to download images. Exiting...')
        return 'N/A'
    if (not im_download) & (not run_pipeline):
        print('NOTE: Images will not be downloaded (im_download=False) and the snow detection pipeline will not be run (run_pipeline=False).'
              'Function will proceed querying and filtering imagery, but no outputs will be saved.')

    # -----Apply image processing and filtering functions
    # Split date range into yearly date ranges to mitigate GEE user memory limit issues
    print('Splitting full date range into annual date ranges')
    date_ranges = split_date_range(date_start, date_end, month_start, month_end)

    # Iterate over date ranges
    print('Iterating over date ranges')
    for date_range in date_ranges[0:1]:
        print(f"\n{date_range}")

        # Get image IDs
        print('Querying GEE for all images meeting search criteria...')
        im_ids, im_dts = get_image_ids(dataset, region, date_range[0], date_range[1], cloud_cover_max)
        print(f"{len(im_ids)} total images found")

        # For Sentinel-2 SR, filter error images from IDs list
        # NOTE: the Sentinel-2 SR collection has some empty or invalid images that lead to errors when trying to access.
        # This is a workaround to simply remove them from the collection. 
        if dataset=='Sentinel-2_SR':
            print('Filtering image IDs with invalid end points...')
            im_ids, im_dts, _, _ = filter_invalid_image_ids(im_ids, im_dts)
            print(f"{len(im_ids)} valid images remain")

        # Identify images captured the same hour for mosaicking
        im_mosaic_ids, im_mosaic_dts = image_mosaic_ids(im_ids, im_dts)
        print(f"{len(im_mosaic_ids)} total images will remain after mosaicking")
    
        # -----Create xarray.Datasets from list of image IDs
        # loop through image IDs
        for i in tqdm(range(0, len(im_mosaic_ids))):

            # subset image IDs and image datetimes
            im_ids, im_dts = im_mosaic_ids[i], im_mosaic_dts[i]

            # if images must be downloaded, use geedim
            if im_download:

                # make directory for outputs (out_path) if it doesn't exist
                if not os.path.exists(im_out_path):
                    os.mkdir(im_out_path)
                    print('Made directory for image downloads: ' + im_out_path)
                # define filename
                if len(im_dts) > 1:
                    im_fn = dataset + '_' + str(im_dts[0]).replace('-', '')[0:8] + '_MOSAIC.tif'
                else:
                    im_fn = dataset + '_' + str(im_dts[0]).replace('-', '')[0:8] + '.tif'
                # check file does not already exist in directory, download
                if not os.path.exists(os.path.join(im_out_path, im_fn)):
                    # create list of MaskedImages from IDs
                    im_gd_list = [gd.MaskedImage.from_id(im_id) for im_id in im_ids]
                    # combine into new MaskedCollection
                    im_collection = gd.MaskedCollection.from_list(im_gd_list)
                    # create image composite
                    im_composite = im_collection.composite(method=gd.CompositeMethod.q_mosaic,
                                                        mask=mask_clouds,
                                                        region=region)
                    # clip to exact region (otherwise, it's a bounding box region)
                    im_composite.ee_image = im_composite.ee_image.clip(region)
                    # download to file
                    im_composite.download(os.path.join(im_out_path, im_fn),
                                        region=region,
                                        scale=res,
                                        crs='EPSG:' + epsg_utm,
                                        dtype='int16',
                                        bands=im_composite.refl_bands)
                # load image from file
                im_da = rxr.open_rasterio(os.path.join(im_out_path, im_fn))
                # convert to xarray.DataSet
                im_xr = im_da.to_dataset('band')
                band_names = list(dataset_dict[dataset]['refl_bands'].keys())
                im_xr = im_xr.rename({i + 1: name for i, name in enumerate(band_names)})
                # account for image scalar and no data values
                im_xr = xr.where(im_xr != dataset_dict[dataset]['no_data_value'],
                                im_xr / dataset_dict[dataset]['image_scalar'], np.nan)
                im_xr = xr.where(im_xr > 0, im_xr, np.nan)
                # add time dimension
                im_dt = np.datetime64(datetime.datetime.fromtimestamp(im_da.attrs['system-time_start'] / 1000))
                im_xr = im_xr.expand_dims({'time': [im_dt]})
                # set CRS
                im_xr.rio.write_crs('EPSG:' + str(im_da.rio.crs.to_epsg()), inplace=True)

                # check that image covered >= aoi_coverage % of the AOI
                percentage_covered = calculate_aoi_coverage(im_xr, aoi_utm)
                if (percentage_covered >= aoi_coverage) & (run_pipeline):
                    # -----Run classification pipeline
                    apply_classification_pipeline(im_xr, dataset_dict, dataset, site_name, im_classified_path,
                                                snowlines_path, aoi_utm, dem, epsg_utm, clf, feature_cols,
                                                figures_out_path, plot_results, verbose)
                else:
                    print(f'Image covers < {aoi_coverage}% of the AOI, skipping...')
                    continue

            # if no image downloads necessary, use wxee
            elif run_pipeline:

                # if more than one ID, composite images
                if len(im_dts) > 1:
                    # create list of MaskedImages from IDs
                    ims_gd = [gd.MaskedImage.from_id(im_id, mask=mask_clouds, region=region) for im_id in im_ids]
                    # convert to list of ee.Images
                    ims_ee = [ee.Image(im_gd.ee_image).select(im_gd.refl_bands).clip(region) for im_gd in ims_gd]
                    # convert to xarray.Datasets
                    ims_xr = [im_ee.wx.to_xarray(scale=res, region=region, crs='EPSG:' + epsg_utm) for im_ee in ims_ee]
                    # composite images
                    ims_xr_composite = xr.merge(ims_xr, compat='override')
                    # account for image scalar
                    ims_xr_composite = xr.where(ims_xr_composite != dataset_dict[dataset]['no_data_value'],
                                                ims_xr_composite / dataset_dict[dataset]['image_scalar'], np.nan)
                    ims_xr_composite = xr.where(ims_xr_composite > 0, ims_xr_composite, np.nan)
                    # set CRS
                    ims_xr_composite.rio.write_crs('EPSG:' + epsg_utm, inplace=True)
                    im_xr = ims_xr_composite
                else:
                    # create MaskedImage from ID
                    im_gd = gd.MaskedImage.from_id(im_ids[0], mask=mask_clouds, region=region)
                    # convert to ee.Image
                    im_ee = ee.Image(im_gd.ee_image).select(im_gd.refl_bands).clip(region)
                    # convert to xarray.Datasets
                    im_xr = im_ee.wx.to_xarray(scale=res, region=region, crs='EPSG:' + epsg_utm)
                    # account for image scalar
                    im_xr = xr.where(im_xr != dataset_dict[dataset]['no_data_value'],
                                    im_xr / dataset_dict[dataset]['image_scalar'], np.nan)
                    im_xr = xr.where(im_xr > 0, im_xr, np.nan)
                    # set CRS
                    im_xr.rio.write_crs('EPSG:' + epsg_utm, inplace=True)

                # -----Check that image covers at least 70% of the AOI
                percentage_covered = calculate_aoi_coverage(im_xr, aoi_utm)
                if percentage_covered >= aoi_coverage:

                    # -----Run classification pipeline
                    apply_classification_pipeline(im_xr, dataset_dict, dataset, site_name, im_classified_path,
                                                snowlines_path, aoi_utm, dem, epsg_utm, clf, feature_cols,
                                                figures_out_path, plot_results, verbose)
                else:
                    print(f'Image covers < {aoi_coverage}% of the AOI, skipping...')
                    continue

    return
=======
    # Check if snow cover stats already exists in file
    snow_cover_stats_fn = (im_date.replace('-', '').replace(':', '') + '_' + site_name + '_' + dataset
                           + '_snow_cover_stats.csv')
    if os.path.exists(os.path.join(snow_cover_stats_path, snow_cover_stats_fn)):
        # No need to load snow cover stats if it already exists
        return
    else:
        # Load classified image
        im_classified = xr.open_dataset(os.path.join(im_classified_path, im_classified_fn))
        # remove no data values
        im_classified = xr.where(im_classified == -9999, np.nan, im_classified)
        im_classified = im_classified.rio.write_crs('EPSG:4326').rio.reproject(f'EPSG:{epsg_utm}')

        # Calculate snow cover stats
        scs_df = calculate_snow_cover_stats(dataset_dict, dataset, im_date, im_classified, dem, aoi_utm, 
                                            site_name, delineate_snowline, snow_cover_stats_fn, snow_cover_stats_path, 
                                            figures_out_path, plot_results, verbose)
        plt.close()

    return scs_df
>>>>>>> 50e63134


def query_gee_for_image_thumbnail(dataset, dt, aoi_utm):
    """

    Parameters
    ----------
    dataset: str
        which dataset / image collection to query
    dt: numpy.datetime64
        image capture datetime
    aoi_utm: geopandas.geodataframe.GeoDataFrame
        area of interest used for filtering the image collection, reprojected to the optimal UTM zone

    Returns
    -------
    image: PIL.image object
        resulting image thumbnail
    bounds: numpy.array
        bounds of the image, derived from the aoi (minx, miny, maxx, maxy)
    """

    # -----Grab datetime from snowline df
    date_start = str(dt - np.timedelta64(1, 'D'))
    date_end = str(dt + np.timedelta64(1, 'D'))

    # -----Buffer AOI by 1km
    aoi_utm_buffer = aoi_utm.buffer(1e3)
    # determine bounds for image plotting
    bounds = aoi_utm_buffer.geometry[0].bounds

    # -----Reformat AOI for image filtering
    # reproject CRS from AOI to WGS
    aoi_wgs = aoi_utm.to_crs('EPSG:4326')
    aoi_buffer_wgs = aoi_utm_buffer.to_crs('EPSG:4326')
    # prepare AOI for querying geedim (AOI bounding box)
    region = {'type': 'Polygon',
              'coordinates': [[[aoi_wgs.geometry.bounds.minx[0], aoi_wgs.geometry.bounds.miny[0]],
                               [aoi_wgs.geometry.bounds.maxx[0], aoi_wgs.geometry.bounds.miny[0]],
                               [aoi_wgs.geometry.bounds.maxx[0], aoi_wgs.geometry.bounds.maxy[0]],
                               [aoi_wgs.geometry.bounds.minx[0], aoi_wgs.geometry.bounds.maxy[0]],
                               [aoi_wgs.geometry.bounds.minx[0], aoi_wgs.geometry.bounds.miny[0]]
                               ]]}
    region_buffer_ee = ee.Geometry.Polygon(
        [[[aoi_buffer_wgs.geometry.bounds.minx[0], aoi_buffer_wgs.geometry.bounds.miny[0]],
          [aoi_buffer_wgs.geometry.bounds.maxx[0], aoi_buffer_wgs.geometry.bounds.miny[0]],
          [aoi_buffer_wgs.geometry.bounds.maxx[0], aoi_buffer_wgs.geometry.bounds.maxy[0]],
          [aoi_buffer_wgs.geometry.bounds.minx[0], aoi_buffer_wgs.geometry.bounds.maxy[0]],
          [aoi_buffer_wgs.geometry.bounds.minx[0], aoi_buffer_wgs.geometry.bounds.miny[0]]
          ]])

    # -----Query GEE for imagery
    if dataset == 'Landsat':
        # Landsat 8
        im_col_gd_8 = gd.MaskedCollection.from_name('LANDSAT/LC08/C02/T1_L2').search(start_date=date_start,
                                                                                     end_date=date_end,
                                                                                     mask=True,
                                                                                     region=region,
                                                                                     fill_portion=50)
        # Landsat 9
        im_col_gd_9 = gd.MaskedCollection.from_name('LANDSAT/LC09/C02/T1_L2').search(start_date=date_start,
                                                                                     end_date=date_end,
                                                                                     mask=True,
                                                                                     region=region,
                                                                                     fill_portion=50)
        im_col_ee = im_col_gd_8.ee_collection.merge(im_col_gd_9.ee_collection)

        # apply scaling factors
        def apply_scale_factors(image):
            opticalBands = image.select('SR_B.').multiply(0.0000275).add(-0.2)
            thermalBands = image.select('ST_B.*').multiply(0.00341802).add(149.0)
            return image.addBands(opticalBands, None, True).addBands(thermalBands, None, True)

        im_col_ee = im_col_ee.map(apply_scale_factors)
        # define how to display image
        visualization = {'bands': ['SR_B4', 'SR_B3', 'SR_B2'], 'min': 0.0, 'max': 1.0, 'dimensions': 768,
                         'region': region_buffer_ee}
    elif dataset == 'Sentinel-2_TOA':
        im_col_gd = gd.MaskedCollection.from_name('COPERNICUS/S2_HARMONIZED').search(start_date=date_start,
                                                                                     end_date=date_end,
                                                                                     mask=True,
                                                                                     region=region,
                                                                                     fill_portion=50)
        im_col_ee = im_col_gd.ee_collection
        # define how to display image
        visualization = {'bands': ['B4', 'B3', 'B2'], 'min': 0.0, 'max': 1e4, 'dimensions': 768,
                         'region': region_buffer_ee}
    elif dataset == 'Sentinel-2_SR':
        im_col_gd = gd.MaskedCollection.from_name('COPERNICUS/S2_SR_HARMONIZED').search(start_date=date_start,
                                                                                        end_date=date_end,
                                                                                        mask=True,
                                                                                        region=region,
                                                                                        fill_portion=50)
        im_col_ee = im_col_gd.ee_collection
        # define how to display image
        visualization = {'bands': ['B4', 'B3', 'B2'], 'min': 0.0, 'max': 1e4, 'dimensions': 768,
                         'region': region_buffer_ee}
    else:
        print(
            "'dataset' variable not recognized. Please set to 'Landsat', 'Sentinel-2_TOA', or 'Sentinel-2_SR'. Exiting...")
        return 'N/A'

    # -----Display image, snowline, and AOI on geemap.Map()
    # Reproject the Earth Engine image to UTM projection
    utm_epsg = aoi_utm.crs.to_epsg()  # Get UTM EPSG code from AOI's CRS
    im_col_ee_utm = im_col_ee.map(lambda img: img.reproject(crs=f'EPSG:{utm_epsg}', scale=30))
    # Fetch the image URL from Google Earth Engine
    image_url = im_col_ee_utm.first().clip(region_buffer_ee).getThumbURL(visualization)
    # Fetch the image and convert it to a PIL Image object
    response = requests.get(image_url)
    image_bytes = io.BytesIO(response.content)
    image = PIL.Image.open(image_bytes)

    return image, bounds


<<<<<<< HEAD
def plot_xr_rgb_image(im_xr, rgb_bands):
    """Plot RGB image of xarray.DataSet

    Parameters
    ----------
    im_xr: xarray.DataSet
        Dataset containing image bands in data variables with x, y, and time coordinates.
        Function assumed x and y coordinates are in units of meters.
    rgb_bands: List
        List of data variable names for RGB bands contained within the dataset, e.g. ['red', 'green', 'blue']

    Returns
    ----------
    fig: matplotlib.pyplot.figure
        figure handle for the resulting plot
    ax: matplotlib.pyplot.figure.Axes
        axis handle for the resulting plot
    """

    # -----Grab RGB bands from dataset
    if len(np.shape(im_xr[rgb_bands[0]].data)) > 2:  # check if a dimension must be cut from the band data
        red = im_xr[rgb_bands[0]].data[0]
        blue = im_xr[rgb_bands[1]].data[0]
        green = im_xr[rgb_bands[2]].data[0]
    else:
        red = im_xr[rgb_bands[0]].data
        blue = im_xr[rgb_bands[1]].data
        green = im_xr[rgb_bands[2]].data

    # -----Format datatype as float, rescale RGB pixel values from 0 to 1
    red, green, blue = red.astype(float), green.astype(float), blue.astype(float)
    im_min = np.nanmin(np.ravel([red, green, blue]))
    im_max = np.nanmax(np.ravel([red, green, blue]))
    red = ((red - im_min) * (1 / (im_max - im_min)))
    green = ((green - im_min) * (1 / (im_max - im_min)))
    blue = ((blue - im_min) * (1 / (im_max - im_min)))

    # -----Plot
    fig, ax = plt.subplots(1, 1, figsize=(8, 6))
    ax.imshow(np.dstack([red, green, blue]),
              extent=(np.min(im_xr.x.data) / 1e3, np.max(im_xr.x.data) / 1e3, np.min(im_xr.y.data) / 1e3,
                      np.max(im_xr.y.data) / 1e3))
    ax.grid()
    ax.set_xlabel('Easting [km]')
    ax.set_ylabel('Northing [km]')

    return fig, ax


=======
>>>>>>> 50e63134
def reduce_memory_usage(df, verbose=True):
    """
    Reduce memory usage in pandas.DataFrame
    From Bex T (2021): https://towardsdatascience.com/6-pandas-mistakes-that-silently-tell-you-are-a-rookie-b566a252e60d

    Parameters
    ----------
    df: pandas.DataFrame
        input dataframe
    verbose: bool
        whether to output verbage (default=True)

    Returns
    ----------
    df: pandas.DataFrame
        output dataframe with reduced memory usage
    """
    numerics = ["int8", "int16", "int32", "int64", "float16", "float32", "float64"]
    start_mem = df.memory_usage().sum() / 1024 ** 2
    for col in df.columns:
        col_type = df[col].dtypes
        if col_type in numerics:
            c_min = df[col].min()
            c_max = df[col].max()
            if str(col_type)[:3] == "int":
                if c_min > np.iinfo(np.int8).min and c_max < np.iinfo(np.int8).max:
                    df[col] = df[col].astype(np.int8)
                elif c_min > np.iinfo(np.int16).min and c_max < np.iinfo(np.int16).max:
                    df[col] = df[col].astype(np.int16)
                elif c_min > np.iinfo(np.int32).min and c_max < np.iinfo(np.int32).max:
                    df[col] = df[col].astype(np.int32)
                elif c_min > np.iinfo(np.int64).min and c_max < np.iinfo(np.int64).max:
                    df[col] = df[col].astype(np.int64)
            else:
                if (
                        c_min > np.finfo(np.float32).min
                        and c_max < np.finfo(np.float32).max
                ):
                    df[col] = df[col].astype(np.float32)
                else:
                    df[col] = df[col].astype(np.float64)
    end_mem = df.memory_usage().sum() / 1024 ** 2
    if verbose:
        print(
            "pandas.DataFrame memory usage decreased to {:.2f} Mb ({:.1f}% reduction)".format(
                end_mem, 100 * (start_mem - end_mem) / start_mem
            )
        )
    return df
<|MERGE_RESOLUTION|>--- conflicted
+++ resolved
@@ -1,6 +1,7 @@
 """
 Functions for image querying in Google Earth Engine, image adjustment, and snow detection in Landsat, Sentinel-2, and PlanetScope imagery
 Rainey Aberle
+2023
 """
 
 import math
@@ -20,11 +21,6 @@
 import matplotlib.pyplot as plt
 import matplotlib
 from tqdm.auto import tqdm
-<<<<<<< HEAD
-import datetime
-from datetime import UTC
-=======
->>>>>>> 50e63134
 from sklearn.exceptions import NotFittedError
 import PIL
 import io
@@ -58,33 +54,7 @@
     return epsg_code
 
 
-<<<<<<< HEAD
-def adjust_dem_data_vars(dem):
-    """
-
-    Parameters
-    ----------
-    dem: xarray.Dataset
-        digital elevation model (DEM)
-
-    Returns
-    -------
-    dem: xarray.Dataset
-        digital elevation model (DEM) with one band: "elevation"
-    """
-    if 'band_data' in dem.data_vars:
-        dem = dem.rename({'band_data': 'elevation'})
-    if 'band' in dem.dims:
-        elev_data = dem.elevation.data[0]
-        dem = dem.drop_dims('band')
-        dem['elevation'] = (('y', 'x'), elev_data)
-    return dem
-
-
-def query_gee_for_dem(aoi_utm, base_path, site_name, out_path=None):
-=======
 def query_gee_for_dem(aoi_utm, site_name, out_path=None):
->>>>>>> 50e63134
     """
     Query GEE for the ArcticDEM Mosaic (where there is coverage) or the NASADEM,
     clip to the AOI, and return as xarray.Dataset.
@@ -147,8 +117,8 @@
         return ee_image.set('percent_AOI_coverage', percentage_unmasked).copyProperties(ee_image)
 
     # -----Define output image names, check if already exists in directory
+    arcticdem_fn = site_name + '_ArcticDEM_clip.tif'
     arcticdem_geoid_fn = site_name + '_ArcticDEM_clip_geoid.tif'
-    arcticdem_fn = site_name + '_ArcticDEM_clip.tif'
     nasadem_fn = site_name + '_NASADEM_clip.tif'
     if os.path.exists(os.path.join(out_path, arcticdem_geoid_fn)):
         print('Clipped ArcticDEM referenced to the geoid already exists in directory, loading...')
@@ -167,23 +137,12 @@
     else:  # if no DEM exists in directory, load from GEE
 
         # -----Reformat AOI for clipping DEM
-<<<<<<< HEAD
-        aoi_wgs = aoi_utm.to_crs("EPSG:4326")
-        region = ee.Geometry.Polygon(list(zip(aoi_wgs.geometry[0].exterior.coords.xy[0], 
-                                              aoi_wgs.geometry[0].exterior.coords.xy[1])))
-        
-        # -----Check for ArcticDEM coverage over AOI
-        # load ArcticDEM_Mosaic_coverage.shp
-        arcticdem_coverage_fn = os.path.join(base_path, 'inputs-outputs', 'ArcticDEM_Mosaic_coverage.shp')
-        arcticdem_coverage = gpd.read_file(arcticdem_coverage_fn)
-=======
         aoi_ee = ee.Geometry.Polygon(list(zip(aoi.geometry[0].exterior.coords.xy[0],
                                               aoi.geometry[0].exterior.coords.xy[1])))
 
         # -----Check for ArcticDEM coverage over AOI
         # load ArcticDEM_Mosaic_coverage.shp
         arcticdem_coverage = gpd.read_file(os.path.join(os.getcwd(), '..', 'inputs-outputs', 'ArcticDEM_Mosaic_coverage.shp'))
->>>>>>> 50e63134
         # reproject to optimal UTM zone
         arcticdem_coverage_utm = arcticdem_coverage.to_crs(f'EPSG:{epsg_utm}')
         # check for intersection with AOI
@@ -208,11 +167,6 @@
             dem_fn = nasadem_fn  # file name for saving
             scale = 30  # spatial resolution [m]
             elevation_source = 'NASADEM (https://developers.google.com/earth-engine/datasets/catalog/NASA_NASADEM_HGT_001)'
-<<<<<<< HEAD
-        
-        # -----Clip to exact region (otherwise, it's a bounding box region)
-        dem.ee_image = dem.ee_image.clip(region)
-=======
             # Check for NASADEM coverage
             percent_coverage = calculate_percent_image_aoi_coverage(dem, aoi_ee).get('percent_AOI_coverage').getInfo()
             if percent_coverage > 70:
@@ -222,7 +176,6 @@
         if not coverage:
             print('Neither ArcticDEM nor NASADEM have > 70% coverage over the AOI. Please acquire a different DEM.')
             return
->>>>>>> 50e63134
 
         # -----Download DEM and open as xarray.Dataset
         print('Downloading DEM to ', out_path)
@@ -232,11 +185,7 @@
         # convert DEM to geedim MaskedImage
         dem_gd = gd.MaskedImage(dem, mask=False, region=aoi_ee)
         # download DEM
-<<<<<<< HEAD
-        dem.download(os.path.join(out_path, dem_fn), region=region, scale=res, crs="EPSG:4326")
-=======
         dem_gd.download(os.path.join(out_path, dem_fn), region=aoi_ee, scale=scale, crs="EPSG:4326")
->>>>>>> 50e63134
         # read DEM as xarray.Dataset
         dem_ds = xr.open_dataset(os.path.join(out_path, dem_fn))
         dem_ds = adjust_dem_data_vars(dem_ds)
@@ -253,229 +202,6 @@
     return dem_ds
 
 
-<<<<<<< HEAD
-def split_date_range(date_start, date_end, month_start, month_end):
-    """
-    Split date range into a list of annual date ranges to mitigate GEE user memory limit issues. 
-
-    Parameters
-    ----------
-    date_start: str
-        start date of search range ("YYYY-MM-DD")
-    date_end: str
-        end date of search range ("YYYY-MM-DD")
-    month_start: int | float
-        start month of search range, inclusive
-    month_end: int | float
-        end month of search range, inclusive
-    
-    Returns
-    ----------
-    date_ranges: list of str
-        list of individual date ranges for image querying
-    """
-    date_start_dt = datetime.datetime.strptime(date_start, '%Y-%m-%d')
-    date_end_dt = datetime.datetime.strptime(date_end, '%Y-%m-%d')
-
-    # get range of years
-    year_start = date_start_dt.year
-    year_end = date_end_dt.year
-    years = np.arange(year_start, year_end+1)
-
-    # construct date ranges
-    date_ranges = []
-    for i, year in enumerate(years):
-        start_dt = datetime.datetime.strptime(f"{year}-{month_start}-01", '%Y-%m-%d')
-        end_dt = datetime.datetime.strptime(f"{year}-{month_end+1}-01", '%Y-%m-%d') - datetime.timedelta(days=1)
-        # check that start and end dates are included, and that it does not extent beyond the specified date range
-        if (i==0) & (start_dt < date_start_dt):
-            start_dt = date_start_dt
-        if (i==len(years)-1) & (end_dt < date_end_dt):
-            end_dt = date_end_dt
-        if (i==len(years)-1) & (end_dt > date_end_dt):
-            end_dt = date_end_dt
-        # convert back to strings
-        start_str = str(start_dt)[0:10]
-        end_str = str(end_dt)[0:10]
-        # store in date ranges list
-        date_ranges.append([start_str, end_str])
-
-    return date_ranges
-
-
-def get_image_ids(dataset, region, date_start, date_end, cloud_cover_max):
-    """
-    Query GEE based on search criteria and return list of image IDs. 
-
-    Parameters
-    ----------
-    dataset: str
-        which dataset to query ("Landsat", "Sentinel-2_TOA", or "Sentinel-2_SR")
-    region: ee.Geometry.Polygon
-        region for filtering image bounds
-    date_start: str
-        start date of search range ("YYYY-MM-DD")
-    date_end: str
-        end date of search range ("YYYY-MM-DD")
-    cloud_cover_max: int | float
-        maximum cloud cover for filtering images based on respective image cloud cover property
-    
-    Returns
-    ----------
-    im_ids: list of str
-        list of image IDs satisfying search critera
-    im_dts: list of datetime.datetime objects
-        list of datetimes associated with each image
-    """
-    # Query GEE for the respective dataset
-    if dataset=='Landsat':
-        im_col_ee_8 = (ee.ImageCollection('LANDSAT/LC08/C02/T1_L2')
-                       .filterBounds(region)
-                       .filterDate(date_start, date_end)
-                       .filter(ee.Filter.lt('CLOUD_COVER', cloud_cover_max))
-                       )
-        im_col_ee_9 = (ee.ImageCollection('LANDSAT/LC08/C02/T1_L2')
-                       .filterBounds(region)
-                       .filterDate(date_start, date_end)
-                       .filter(ee.Filter.lt('CLOUD_COVER', cloud_cover_max))
-                       )
-        im_col_ee = im_col_ee_8.merge(im_col_ee_9)
-    elif dataset=='Sentinel-2_TOA':
-        im_col_ee = (ee.ImageCollection('COPERNICUS/S2_HARMONIZED')
-                     .filterBounds(region)
-                     .filterDate(date_start, date_end)
-                     .filter(ee.Filter.lt('CLOUDY_PIXEL_PERCENTAGE', cloud_cover_max))
-                     )
-    elif dataset=='Sentinel-2_SR':
-        im_col_ee = (ee.ImageCollection('COPERNICUS/S2_SR_HARMONIZED')
-                     .filterBounds(region)
-                     .filterDate(date_start, date_end)
-                     .filter(ee.Filter.lt('CLOUDY_PIXEL_PERCENTAGE', cloud_cover_max))
-                    )
-
-    # Create arrays of image IDs and datetimes
-    im_ids = np.array(im_col_ee.aggregate_array('system:id').getInfo())
-    im_dts = np.array(im_col_ee.aggregate_array('system:time_start').getInfo())
-    
-    # Convert datetimes from UTC to calendar dates and times
-    im_dts = np.array([datetime.datetime.fromtimestamp(dt/1000, UTC) for dt in im_dts])
-    
-    # Sort lists by datetime
-    isort = np.argsort(im_dts)
-    im_ids = im_ids[isort]
-    im_dts = im_dts[isort]
-    
-    return im_ids, im_dts
-
-
-def filter_invalid_image_ids(im_ids_list, im_dts_list):
-    """
-    For Sentinel-2, some images have invalid end points, i.e. results in an error when trying to query. 
-    This function filters the invalid images from the input list of IDs. 
-
-    Parameters
-    ---------
-    im_ids_list: list of str
-        list of image IDs
-    im_dts_list: list of datetime.datetime objects
-        list of datetimes associated with each image
-    
-    Returns
-    ----------
-    valid_im_ids_list: list of str
-        list of valid image IDs
-    valid_im_dts_list: list of datetime.datetime objects
-        list of datetimes associated with each valid image
-    error_im_ids_list: list of str
-        list of error image IDs
-    error_im_dts_list: list of datetime.datetime objects
-        list of datetimes associated with each error image
-    """
-    # initialize lists of valid and error images
-    valid_im_ids_list, valid_im_dts_list = [], []
-    error_im_ids_list, error_im_dts_list = [], []
-    # iterate over images
-    for im_id, im_dt in zip(im_ids_list, im_dts_list):
-        # get masked image
-        im_gd = gd.MaskedImage.from_id(im_id)
-        try:
-            _ = im_gd.properties # Error occurs here if image is not accesible!
-            valid_im_ids_list.append(im_id)
-            valid_im_dts_list.append(im_dt)
-        except Exception as e:
-            print('Error querying GEE for', im_id)
-            error_im_ids_list.append(im_id)
-            error_im_dts_list.append(im_dt)
-            continue
-    return valid_im_ids_list, valid_im_dts_list, error_im_ids_list, error_im_dts_list
-
-
-def image_mosaic_ids(im_ids_list, im_dts_list):
-    """
-    Identify images captured on the same day, concatenate into a list of image combinations for later mosaicking.
-
-    Parameters
-    ----------
-    im_ids_list: list of str
-        list of image IDs
-    im_dts_list: list of datetime.datetime objects
-        list of datetimes associated with each image
-    
-    Returns
-    ----------
-    im_mosaic_ids: list of list of str
-        list of image combinations for mosaicking
-    im_mosaic_dts: list of list of datetime.datetime objects
-        list of datetimes associated with image combination for mosaicking
-    """
-    # Identify unique days
-    im_days_str = [f"{x.year}-{x.month}-{x.day}" for x in im_dts_list]
-    unique_days = list(set(im_days_str))
-    # initialize list of image IDs
-    im_mosaic_ids = []
-    im_mosaic_dts = []
-    # iterate over days
-    for day in unique_days:
-        iday = np.argwhere([x==day for x in im_days_str]).ravel()
-        im_ids_day = [im_ids_list[i] for i in iday]
-        im_dts_day = [im_dts_list[i] for i in iday]
-        im_mosaic_ids.append(im_ids_day)
-        im_mosaic_dts.append(im_dts_day)
-    return im_mosaic_ids, im_mosaic_dts   
-
-
-def calculate_aoi_coverage(im_xr, aoi_gdf):
-    """
-    Calculate the percentage of the AOI covered by the image
-
-    Parameters
-    ----------
-    im_xr: xarray.Dataset
-        input image
-    aoi_gdf: gpd.GeoDataFrame
-        Area of Interest (AOI) used to clip the image and calculate coverage
-
-    Returns
-    -------
-    percentage_covered: float
-        Percentage of the AOI covered by the image
-    """
-    mask = rio.features.geometry_mask(aoi_gdf.geometry,
-                                      transform=im_xr.rio.transform(),
-                                      out_shape=(len(im_xr.y.data), len(im_xr.x.data)),
-                                      all_touched=True,
-                                      invert=True)
-    # Clip the image with the AOI mask
-    masked_data = im_xr.where(mask)
-    # Count the non-NaN values within the clipped dataset
-    count_non_nan = np.sum(~np.isnan(masked_data[list(im_xr.data_vars)[0]].data))
-    # Calculate the total number of pixels in the AOI
-    total_pixels = np.sum(xr.where(mask == 1, 1, 0).data)
-    # Calculate the percentage of coverage
-    percent_coverage = (count_non_nan / total_pixels) * 100
-
-    return percent_coverage
-=======
 def query_gee_for_imagery(aoi_utm, dataset, start_date, end_date, start_month, end_month, mask_clouds,
                           percent_aoi_coverage, im_download, out_path, run_pipeline, dataset_dict, site_name,
                           im_classified_path, snow_cover_stats_path, dem, clf, feature_cols, figures_out_path,
@@ -824,7 +550,6 @@
         dem = dem.drop_dims('band')
         dem['elevation'] = (('y', 'x'), elev_data)
     return dem
->>>>>>> 50e63134
 
 
 def classify_image(im_xr, clf, feature_cols, aoi, dataset_dict, dataset, im_classified_fn, out_path, verbose=False):
@@ -912,26 +637,13 @@
                                   attrs=im_aoi.attrs)
     # set coordinate reference system (CRS)
     im_classified_xr = im_classified_xr.rio.write_crs(im_xr.rio.crs)
-    
+
     # -----Prepare classified image for saving
     # add time dimension
     im_classified_xr = im_classified_xr.expand_dims(dim={'time': [np.datetime64(im_date)]})
-<<<<<<< HEAD
-    # add additional attributes to image before saving
-    im_classified_xr = im_classified_xr.assign_attrs({'Description': 'Classified image',
-                                                      'Classes': '1 = Snow, 2 = Shadowed snow, 4 = Ice, 5 = Rock, 6 = Water',
-                                                      '_FillValue': '-9999'
-                                                      })
-=======
->>>>>>> 50e63134
     # replace NaNs with -9999, convert data types to int
-    im_classified_xr_int = im_classified_xr.copy(deep=True).astype(np.int8)
-    im_classified_xr_int = xr.where(np.isnan(im_classified_xr.classified), -9999, im_classified_xr_int)
+    im_classified_xr_int = im_classified_xr.fillna(-9999).astype(int)
     # reproject to WGS84 horizontal coordinates for consistency before saving
-<<<<<<< HEAD
-    im_classified_xr_int = im_classified_xr_int.rio.write_crs(im_classified_xr.rio.crs)
-    im_classified_xr_int = im_classified_xr_int.rio.reproject('EPSG:4326', nodata=-9999)
-=======
     im_classified_xr_int = im_classified_xr_int.rio.reproject('EPSG:4326')
     # add additional attributes to image before saving
     im_classified_xr_int = im_classified_xr_int.assign_attrs({'Description': 'Classified image',
@@ -945,7 +657,6 @@
     for attr in ['add_offset', 'long_name', 'name', 'system-index']:
         if attr in im_classified_xr.attrs.keys():
             del im_classified_xr.attrs[attr]
->>>>>>> 50e63134
 
     # -----Save to file
     if '.nc' in im_classified_fn:
@@ -953,7 +664,7 @@
     elif '.tif' in im_classified_fn:
         im_classified_xr_int.rio.to_raster(os.path.join(out_path, im_classified_fn))
     if verbose:
-        print('Classified image saved to file: ', os.path.join(out_path, im_classified_fn))
+        print('Classified image saved to file: ' + os.path.join(out_path, im_classified_fn))
 
     return im_classified_xr
 
@@ -1149,12 +860,7 @@
     return scs_df
 
 
-<<<<<<< HEAD
-def delineate_snowline(im_classified, site_name, aoi, dem, dataset_dict, dataset, im_date, snowline_fn,
-                       out_path, figures_out_path, plot_results, im_xr=None, verbose=False):
-=======
 def delineate_snowline_from_image(im_classified, aoi, dem, ds_dict):
->>>>>>> 50e63134
     """
     Delineate the seasonal snowline in classified images. Snowlines will likely not be detected in images with nearly
     all or no snow.
@@ -1182,26 +888,6 @@
         surface elevation at each snowline coordinate
     """
 
-<<<<<<< HEAD
-    # -----Make directory for snowlines (if it does not already exist)
-    if not os.path.exists(out_path):
-        os.mkdir(out_path)
-        print("Made directory for snowlines:", out_path)
-
-    # -----Make directory for figures (if it does not already exist)
-    if (not os.path.exists(figures_out_path)) & plot_results:
-        os.mkdir(figures_out_path)
-        print('Made directory for output figures: ', figures_out_path)
-
-    # -----Subset dataset_dict to dataset
-    ds_dict = dataset_dict[dataset]
-
-    # -----Remove time dimension
-    im_dt = np.datetime64(im_date[0:10])
-    im_classified = im_classified.isel(time=0)
-
-=======
->>>>>>> 50e63134
     # -----Create no data mask
     no_data_mask = xr.where(np.isnan(im_classified), 1, 0).classified.data
     # dilate by 30 m
@@ -1213,16 +899,16 @@
 
     # -----Clip DEM to AOI and interpolate to classified image coordinates
     dem_aoi = dem.rio.clip(aoi.geometry, aoi.crs)
-    dem_aoi = xr.where(np.abs(dem_aoi) < 3e38, dem_aoi, np.nan)
+    dem_aoi = xr.where(dem_aoi < 3e38, dem_aoi, np.nan)
     dem_aoi_interp = dem_aoi.interp(x=im_classified.x.data, y=im_classified.y.data, method='linear')
-    dem_aoi_interp = xr.where(np.abs(dem_aoi_interp) < 3e38, dem_aoi_interp, np.nan)
+    dem_aoi_interp = xr.where(dem_aoi_interp < 3e38, dem_aoi_interp, np.nan)
     # add elevation as a band to classified image for convenience
     im_classified['elevation'] = (('y', 'x'), dem_aoi_interp.elevation.data)
 
     # -----Determine snow covered elevations
     all_elev = np.ravel(dem_aoi_interp.elevation.data)
     all_elev = all_elev[~np.isnan(all_elev)]  # remove NaNs
-    snow_est_elev = np.ravel(im_classified.where((im_classified.classified == 1) | (im_classified.classified==2))
+    snow_est_elev = np.ravel(im_classified.where((im_classified.classified <= 2))
                              .where(im_classified.classified != -9999).elevation.data)
     snow_est_elev = snow_est_elev[~np.isnan(snow_est_elev)]  # remove NaNs
 
@@ -1248,7 +934,7 @@
         # set all pixels above the elev_75_snow to snow (1)
         im_classified_adj['classified'] = xr.where(im_classified_adj['elevation'] > elev_75_snow, 1,
                                                    im_classified_adj['classified'])
-        # create a binary mask for everything above the first instance of 10% snow-covered
+        # create a binary mask for everything above the first instance of 25% snow-covered
         sca_perc_threshold = 0.1
         if np.any(hist_snow_est_elev_norm > sca_perc_threshold):
             elev_25_snow = bin_centers[np.argmax(hist_snow_est_elev_norm > sca_perc_threshold)]
@@ -1330,122 +1016,10 @@
     else:
         snowlines_coords_x = [[]]
         snowlines_coords_y = [[]]
-<<<<<<< HEAD
-    snowline_df = pd.DataFrame({'site_name': [site_name],
-                                'datetime': [im_date],
-                                'snowlines_coords_X': snowlines_coords_x,
-                                'snowlines_coords_Y': snowlines_coords_y,
-                                'HorizontalCRS': ['EPSG:' + str(im_classified.rio.crs.to_epsg())],
-                                'VerticalCRS': ['EGM96 geoid (EPSG:5773)'],
-                                'snowline_elevs_m': [snowline_elevs],
-                                'snowline_elevs_median_m': [median_snowline_elev],
-                                'SCA_m2': [sca],
-                                'AAR': [aar],
-                                'ELA_from_AAR_m': [ela_from_aar],
-                                'dataset': [dataset],
-                                'geometry': [snowline]
-                                })
-
-    # -----Save snowline df to file
-    # reduce memory storage of dataframe
-    snowline_df = reduce_memory_usage(snowline_df, verbose=False)
-    # save using user-specified file extension
-    if 'pkl' in snowline_fn:
-        snowline_df.to_pickle(os.path.join(out_path, snowline_fn))
-        if verbose:
-            print('Snow cover statistics saved to file: ' + os.path.join(out_path, snowline_fn))
-    elif 'csv' in snowline_fn:
-        snowline_df.to_csv(os.path.join(out_path, snowline_fn), index=False)
-        if verbose:
-            print('Snow cover staistics saved to file: ' + os.path.join(out_path, snowline_fn))
-    else:
-        print('Please specify snowline_fn with extension .pkl or .csv. Exiting...')
-        return 'N/A'
-
-    # -----Plot results
-    if plot_results:
-        fig, ax = plt.subplots(1, 2, figsize=(12, 6))
-        # define x and y limits
-        xmin, xmax = aoi.geometry[0].buffer(100).bounds[0] / 1e3, aoi.geometry[0].buffer(100).bounds[2] / 1e3
-        ymin, ymax = aoi.geometry[0].buffer(100).bounds[1] / 1e3, aoi.geometry[0].buffer(100).bounds[3] / 1e3
-        # define colors for plotting
-        colors = list(dataset_dict['classified_image']['class_colors'].values())
-        cmp = matplotlib.colors.ListedColormap(colors)
-        # RGB image
-        if im_xr is None:  # query GEE for image thumbnail if im_xr=None
-            image_thumbnail, bounds = query_gee_for_image_thumbnail(dataset, im_dt, aoi)
-            ax[0].imshow(image_thumbnail,
-                         extent=(bounds[0] / 1e3, bounds[2] / 1e3, bounds[1] / 1e3, bounds[3] / 1e3))
-        else:
-            im_xr = im_xr.isel(time=0)
-            ax[0].imshow(np.dstack([im_xr[dataset_dict[dataset]['RGB_bands'][0]].values,
-                                    im_xr[dataset_dict[dataset]['RGB_bands'][1]].values,
-                                    im_xr[dataset_dict[dataset]['RGB_bands'][2]].values]),
-                         extent=(np.min(im_xr.x.data) / 1e3, np.max(im_xr.x.data) / 1e3,
-                                 np.min(im_xr.y.data) / 1e3, np.max(im_xr.y.data) / 1e3))
-        # classified image
-        ax[1].imshow(im_classified['classified'].data, cmap=cmp, clim=(1, 5),
-                     extent=(np.min(im_classified.x.data) / 1e3, np.max(im_classified.x.data) / 1e3,
-                             np.min(im_classified.y.data) / 1e3, np.max(im_classified.y.data) / 1e3))
-        # snowline coordinates
-        if type(snowline) == LineString:
-            ax[0].plot(np.divide(snowline.coords.xy[0], 1e3), np.divide(snowline.coords.xy[1], 1e3),
-                       '.', color='#f768a1', markersize=2)
-            ax[1].plot(np.divide(snowline.coords.xy[0], 1e3), np.divide(snowline.coords.xy[1], 1e3),
-                       '.', color='#f768a1', markersize=2)
-        # plot dummy points for legend
-        ax[1].scatter(0, 0, color=colors[0], s=50, label='Snow')
-        ax[1].scatter(0, 0, color=colors[1], s=50, label='Shadowed snow')
-        ax[1].scatter(0, 0, color=colors[2], s=50, label='Ice')
-        ax[1].scatter(0, 0, color=colors[3], s=50, label='Rock')
-        ax[1].scatter(0, 0, color=colors[4], s=50, label='Water')
-        if type(snowline) == LineString:
-            ax[0].scatter(0, 0, color='#f768a1', s=25, label='Snowline estimate')
-            ax[1].scatter(0, 0, color='#f768a1', s=25, label='Snowline estimate')
-        ax[0].set_ylabel('Northing [km]')
-        ax[0].set_xlabel('Easting [km]')
-        ax[1].set_xlabel('Easting [km]')
-        # AOI
-        label = 'AOI'
-        if type(aoi.geometry[0].boundary) == MultiLineString:
-            for ii, geom in enumerate(aoi.geometry[0].boundary.geoms):
-                if ii > 0:
-                    label = '_nolegend_'
-                ax[0].plot(np.divide(geom.coords.xy[0], 1e3),
-                           np.divide(geom.coords.xy[1], 1e3), '-k', linewidth=1, label=label)
-                ax[1].plot(np.divide(geom.coords.xy[0], 1e3),
-                           np.divide(geom.coords.xy[1], 1e3), '-k', linewidth=1, label=label)
-        elif type(aoi.geometry[0].boundary) == LineString:
-            ax[0].plot(np.divide(aoi.geometry[0].boundary.coords.xy[0], 1e3),
-                       np.divide(aoi.geometry[0].boundary.coords.xy[1], 1e3), '-k', linewidth=1, label=label)
-            ax[1].plot(np.divide(aoi.geometry[0].boundary.coords.xy[0], 1e3),
-                       np.divide(aoi.geometry[0].boundary.coords.xy[1], 1e3), '-k', linewidth=1, label=label)
-        # reset x and y limits
-        ax[0].set_xlim(xmin, xmax)
-        ax[0].set_ylim(ymin, ymax)
-        ax[1].set_xlim(xmin, xmax)
-        ax[1].set_ylim(ymin, ymax)
-        # determine figure title and file name
-        title = f"{im_date.replace('-','').replace(':','')}_{site_name}_{dataset}_snow_cover"
-        # add legends
-        ax[0].legend(loc='lower right')
-        ax[1].legend(loc='lower right')
-        fig.suptitle(title)
-        fig.tight_layout()
-        # save figure
-        fig_fn = os.path.join(figures_out_path, title + '.png')
-        fig.savefig(fig_fn, dpi=300, facecolor='white', edgecolor='none')
-        if verbose:
-            print('Figure saved to file:', fig_fn)
-=======
->>>>>>> 50e63134
 
     return snowlines_coords_x, snowlines_coords_y, snowline_elevs
 
 
-<<<<<<< HEAD
-def apply_classification_pipeline(im_xr, dataset_dict, dataset, site_name, im_classified_path, snowlines_path,
-=======
 def calculate_aoi_coverage(im_xr, aoi_gdf):
     """
     Calculate the percentage of the AOI covered by the image
@@ -1480,7 +1054,6 @@
 
 
 def apply_classification_pipeline(im_xr, dataset_dict, dataset, site_name, im_classified_path, snow_cover_stats_path,
->>>>>>> 50e63134
                                   aoi_utm, dem, epsg_utm, clf, feature_cols, figures_out_path,
                                   plot_results, verbose, delineate_snowline=False):
     """
@@ -1534,255 +1107,6 @@
         if type(im_classified) == str:  # skip if error in classification
             return
 
-<<<<<<< HEAD
-    # Check if snowline already exists in file
-    snowline_fn = im_date.replace('-', '').replace(':', '') + '_' + site_name + '_' + dataset + '_snow_cover_stats.csv'
-    if os.path.exists(os.path.join(snowlines_path, snowline_fn)):
-        # No need to load snowline if it already exists
-        return
-    else:
-        # Delineate snowline
-        snowline_df = delineate_snowline(im_classified, site_name, aoi_utm, dem, dataset_dict, dataset, im_date,
-                                         snowline_fn, snowlines_path, figures_out_path, plot_results, im_xr,
-                                         verbose)
-        plt.close()
-
-    return snowline_df
-
-
-def query_gee_for_imagery(dataset_dict, dataset, aoi_utm, dem, date_start, date_end, month_start, month_end, 
-                          mask_clouds=True, cloud_cover_max=70, aoi_coverage=70, run_pipeline=True, site_name='SITE', 
-                          clf=None, feature_cols=None, im_download=False, im_out_path=None, im_classified_path=None, 
-                          snowlines_path=None, figures_out_path=None, plot_results=True, verbose=True):
-    """
-    Query Google Earth Engine for Landsat 8 and 9 surface reflectance (SR), Sentinel-2 top of atmosphere (TOA) or SR imagery.
-    Images captured on the same day will be mosaicked. For each image, run the classification and snowline detection workflow.
-
-    Parameters
-    __________
-    dataset_dict: dict
-        dictionary of parameters for each image product
-    dataset: str
-        name of dataset ('Landsat', 'Sentinel-2_SR', 'Sentinel-2_TOA', 'PlanetScope')
-    aoi_utm: geopandas.geodataframe.GeoDataFrame
-        area of interest with CRS in local UTM zone
-    dem: xarray.Dataset
-        digital elevation model over the aoi
-        must be in the same coordinate reference system as the classified image
-    date_start: str
-        start date for image search ('YYYY-MM-DD')
-    date_end: str
-        end date for image search ('YYYY-MM-DD')
-    month_start: int
-        starting month for calendar range filtering
-    month_end: int
-        ending month for calendar range filtering
-    mask_clouds: bool
-        whether to mask clouds using geedim masking tools
-    cloud_cover_max: int or float
-        maximum image cloud cover percentage (0-100)
-    run_pipeline: bool
-        whether to run the snow detection pipeline
-    im_download: bool
-        whether to download multispectral images locally by default. Folder for downloads (out_folder) must be specified. 
-        If images over the AOI exceed the GEE user limit, they must be downloaded.  
-    aoi_coverage: int or float
-        minimum percent coverage of the AOI after filtering clouds (0-100)
-    site_name: str
-        name of study site
-    clf: sklearn pre-trained model
-        classifier applied to the input image, specific to image dataset
-    feature_cols: list of str
-        features (i.e., image bands and NDSI) to use for classifying
-    im_out_path: str
-        path where images will be saved if im_download = True
-    im_classified_path: str
-        path where classified image netCDF's will be saved
-    snowlines_path: str
-        path where snowline CSV's will be saved
-    figures_out_path: str
-        path where figures will be saved
-    crop_to_aoi: bool
-        whether to crop images to the aoi_utm geometry before classifying
-    plot_results: bool
-        whether to plot results and save figure
-    verbose: bool
-        whether to output details about each image during the snow detection pipeline
-
-    Returns
-    __________
-    None
-    """
-
-    # -----Grab optimal UTM zone from AOI CRS
-    epsg_utm = str(aoi_utm.crs.to_epsg())
-
-    # -----Reformat AOI for image filtering
-    # reproject CRS from AOI to WGS
-    aoi_wgs = aoi_utm.to_crs('EPSG:4326')
-    # prepare AOI for querying geedim (AOI bounding box)
-    region = ee.Geometry.Polygon(list(zip(aoi_wgs.geometry[0].exterior.coords.xy[0],
-                                          aoi_wgs.geometry[0].exterior.coords.xy[1])))     
-
-    # -----Determine whether images must be downloaded (if image sizes exceed GEE limit)
-    # Calculate width and height of AOI bounding box [m]
-    aoi_utm_bb_width = aoi_utm.geometry[0].bounds[2] - aoi_utm.geometry[0].bounds[0]
-    aoi_utm_bb_height = aoi_utm.geometry[0].bounds[3] - aoi_utm.geometry[0].bounds[1]
-    # Check if number of pixels in each image exceeds GEE limit
-    res = dataset_dict[dataset]['resolution_m']
-    num_bands = len(dataset_dict[dataset]['refl_bands'])
-    if ((aoi_utm_bb_width / res * num_bands) * (aoi_utm_bb_height / res * num_bands)) > 1e8:
-        im_download = True
-        print(dataset + ' images must be downloaded for full spatial resolution')
-    else:
-        print(f'No image downloads necessary, {dataset} images over the AOI are within the GEE limit.')
-    if (im_out_path is None) & im_download:
-        print('Variable out_path must be specified to download images. Exiting...')
-        return 'N/A'
-    if (not im_download) & (not run_pipeline):
-        print('NOTE: Images will not be downloaded (im_download=False) and the snow detection pipeline will not be run (run_pipeline=False).'
-              'Function will proceed querying and filtering imagery, but no outputs will be saved.')
-
-    # -----Apply image processing and filtering functions
-    # Split date range into yearly date ranges to mitigate GEE user memory limit issues
-    print('Splitting full date range into annual date ranges')
-    date_ranges = split_date_range(date_start, date_end, month_start, month_end)
-
-    # Iterate over date ranges
-    print('Iterating over date ranges')
-    for date_range in date_ranges[0:1]:
-        print(f"\n{date_range}")
-
-        # Get image IDs
-        print('Querying GEE for all images meeting search criteria...')
-        im_ids, im_dts = get_image_ids(dataset, region, date_range[0], date_range[1], cloud_cover_max)
-        print(f"{len(im_ids)} total images found")
-
-        # For Sentinel-2 SR, filter error images from IDs list
-        # NOTE: the Sentinel-2 SR collection has some empty or invalid images that lead to errors when trying to access.
-        # This is a workaround to simply remove them from the collection. 
-        if dataset=='Sentinel-2_SR':
-            print('Filtering image IDs with invalid end points...')
-            im_ids, im_dts, _, _ = filter_invalid_image_ids(im_ids, im_dts)
-            print(f"{len(im_ids)} valid images remain")
-
-        # Identify images captured the same hour for mosaicking
-        im_mosaic_ids, im_mosaic_dts = image_mosaic_ids(im_ids, im_dts)
-        print(f"{len(im_mosaic_ids)} total images will remain after mosaicking")
-    
-        # -----Create xarray.Datasets from list of image IDs
-        # loop through image IDs
-        for i in tqdm(range(0, len(im_mosaic_ids))):
-
-            # subset image IDs and image datetimes
-            im_ids, im_dts = im_mosaic_ids[i], im_mosaic_dts[i]
-
-            # if images must be downloaded, use geedim
-            if im_download:
-
-                # make directory for outputs (out_path) if it doesn't exist
-                if not os.path.exists(im_out_path):
-                    os.mkdir(im_out_path)
-                    print('Made directory for image downloads: ' + im_out_path)
-                # define filename
-                if len(im_dts) > 1:
-                    im_fn = dataset + '_' + str(im_dts[0]).replace('-', '')[0:8] + '_MOSAIC.tif'
-                else:
-                    im_fn = dataset + '_' + str(im_dts[0]).replace('-', '')[0:8] + '.tif'
-                # check file does not already exist in directory, download
-                if not os.path.exists(os.path.join(im_out_path, im_fn)):
-                    # create list of MaskedImages from IDs
-                    im_gd_list = [gd.MaskedImage.from_id(im_id) for im_id in im_ids]
-                    # combine into new MaskedCollection
-                    im_collection = gd.MaskedCollection.from_list(im_gd_list)
-                    # create image composite
-                    im_composite = im_collection.composite(method=gd.CompositeMethod.q_mosaic,
-                                                        mask=mask_clouds,
-                                                        region=region)
-                    # clip to exact region (otherwise, it's a bounding box region)
-                    im_composite.ee_image = im_composite.ee_image.clip(region)
-                    # download to file
-                    im_composite.download(os.path.join(im_out_path, im_fn),
-                                        region=region,
-                                        scale=res,
-                                        crs='EPSG:' + epsg_utm,
-                                        dtype='int16',
-                                        bands=im_composite.refl_bands)
-                # load image from file
-                im_da = rxr.open_rasterio(os.path.join(im_out_path, im_fn))
-                # convert to xarray.DataSet
-                im_xr = im_da.to_dataset('band')
-                band_names = list(dataset_dict[dataset]['refl_bands'].keys())
-                im_xr = im_xr.rename({i + 1: name for i, name in enumerate(band_names)})
-                # account for image scalar and no data values
-                im_xr = xr.where(im_xr != dataset_dict[dataset]['no_data_value'],
-                                im_xr / dataset_dict[dataset]['image_scalar'], np.nan)
-                im_xr = xr.where(im_xr > 0, im_xr, np.nan)
-                # add time dimension
-                im_dt = np.datetime64(datetime.datetime.fromtimestamp(im_da.attrs['system-time_start'] / 1000))
-                im_xr = im_xr.expand_dims({'time': [im_dt]})
-                # set CRS
-                im_xr.rio.write_crs('EPSG:' + str(im_da.rio.crs.to_epsg()), inplace=True)
-
-                # check that image covered >= aoi_coverage % of the AOI
-                percentage_covered = calculate_aoi_coverage(im_xr, aoi_utm)
-                if (percentage_covered >= aoi_coverage) & (run_pipeline):
-                    # -----Run classification pipeline
-                    apply_classification_pipeline(im_xr, dataset_dict, dataset, site_name, im_classified_path,
-                                                snowlines_path, aoi_utm, dem, epsg_utm, clf, feature_cols,
-                                                figures_out_path, plot_results, verbose)
-                else:
-                    print(f'Image covers < {aoi_coverage}% of the AOI, skipping...')
-                    continue
-
-            # if no image downloads necessary, use wxee
-            elif run_pipeline:
-
-                # if more than one ID, composite images
-                if len(im_dts) > 1:
-                    # create list of MaskedImages from IDs
-                    ims_gd = [gd.MaskedImage.from_id(im_id, mask=mask_clouds, region=region) for im_id in im_ids]
-                    # convert to list of ee.Images
-                    ims_ee = [ee.Image(im_gd.ee_image).select(im_gd.refl_bands).clip(region) for im_gd in ims_gd]
-                    # convert to xarray.Datasets
-                    ims_xr = [im_ee.wx.to_xarray(scale=res, region=region, crs='EPSG:' + epsg_utm) for im_ee in ims_ee]
-                    # composite images
-                    ims_xr_composite = xr.merge(ims_xr, compat='override')
-                    # account for image scalar
-                    ims_xr_composite = xr.where(ims_xr_composite != dataset_dict[dataset]['no_data_value'],
-                                                ims_xr_composite / dataset_dict[dataset]['image_scalar'], np.nan)
-                    ims_xr_composite = xr.where(ims_xr_composite > 0, ims_xr_composite, np.nan)
-                    # set CRS
-                    ims_xr_composite.rio.write_crs('EPSG:' + epsg_utm, inplace=True)
-                    im_xr = ims_xr_composite
-                else:
-                    # create MaskedImage from ID
-                    im_gd = gd.MaskedImage.from_id(im_ids[0], mask=mask_clouds, region=region)
-                    # convert to ee.Image
-                    im_ee = ee.Image(im_gd.ee_image).select(im_gd.refl_bands).clip(region)
-                    # convert to xarray.Datasets
-                    im_xr = im_ee.wx.to_xarray(scale=res, region=region, crs='EPSG:' + epsg_utm)
-                    # account for image scalar
-                    im_xr = xr.where(im_xr != dataset_dict[dataset]['no_data_value'],
-                                    im_xr / dataset_dict[dataset]['image_scalar'], np.nan)
-                    im_xr = xr.where(im_xr > 0, im_xr, np.nan)
-                    # set CRS
-                    im_xr.rio.write_crs('EPSG:' + epsg_utm, inplace=True)
-
-                # -----Check that image covers at least 70% of the AOI
-                percentage_covered = calculate_aoi_coverage(im_xr, aoi_utm)
-                if percentage_covered >= aoi_coverage:
-
-                    # -----Run classification pipeline
-                    apply_classification_pipeline(im_xr, dataset_dict, dataset, site_name, im_classified_path,
-                                                snowlines_path, aoi_utm, dem, epsg_utm, clf, feature_cols,
-                                                figures_out_path, plot_results, verbose)
-                else:
-                    print(f'Image covers < {aoi_coverage}% of the AOI, skipping...')
-                    continue
-
-    return
-=======
     # Check if snow cover stats already exists in file
     snow_cover_stats_fn = (im_date.replace('-', '').replace(':', '') + '_' + site_name + '_' + dataset
                            + '_snow_cover_stats.csv')
@@ -1803,7 +1127,6 @@
         plt.close()
 
     return scs_df
->>>>>>> 50e63134
 
 
 def query_gee_for_image_thumbnail(dataset, dt, aoi_utm):
@@ -1920,58 +1243,6 @@
     return image, bounds
 
 
-<<<<<<< HEAD
-def plot_xr_rgb_image(im_xr, rgb_bands):
-    """Plot RGB image of xarray.DataSet
-
-    Parameters
-    ----------
-    im_xr: xarray.DataSet
-        Dataset containing image bands in data variables with x, y, and time coordinates.
-        Function assumed x and y coordinates are in units of meters.
-    rgb_bands: List
-        List of data variable names for RGB bands contained within the dataset, e.g. ['red', 'green', 'blue']
-
-    Returns
-    ----------
-    fig: matplotlib.pyplot.figure
-        figure handle for the resulting plot
-    ax: matplotlib.pyplot.figure.Axes
-        axis handle for the resulting plot
-    """
-
-    # -----Grab RGB bands from dataset
-    if len(np.shape(im_xr[rgb_bands[0]].data)) > 2:  # check if a dimension must be cut from the band data
-        red = im_xr[rgb_bands[0]].data[0]
-        blue = im_xr[rgb_bands[1]].data[0]
-        green = im_xr[rgb_bands[2]].data[0]
-    else:
-        red = im_xr[rgb_bands[0]].data
-        blue = im_xr[rgb_bands[1]].data
-        green = im_xr[rgb_bands[2]].data
-
-    # -----Format datatype as float, rescale RGB pixel values from 0 to 1
-    red, green, blue = red.astype(float), green.astype(float), blue.astype(float)
-    im_min = np.nanmin(np.ravel([red, green, blue]))
-    im_max = np.nanmax(np.ravel([red, green, blue]))
-    red = ((red - im_min) * (1 / (im_max - im_min)))
-    green = ((green - im_min) * (1 / (im_max - im_min)))
-    blue = ((blue - im_min) * (1 / (im_max - im_min)))
-
-    # -----Plot
-    fig, ax = plt.subplots(1, 1, figsize=(8, 6))
-    ax.imshow(np.dstack([red, green, blue]),
-              extent=(np.min(im_xr.x.data) / 1e3, np.max(im_xr.x.data) / 1e3, np.min(im_xr.y.data) / 1e3,
-                      np.max(im_xr.y.data) / 1e3))
-    ax.grid()
-    ax.set_xlabel('Easting [km]')
-    ax.set_ylabel('Northing [km]')
-
-    return fig, ax
-
-
-=======
->>>>>>> 50e63134
 def reduce_memory_usage(df, verbose=True):
     """
     Reduce memory usage in pandas.DataFrame
