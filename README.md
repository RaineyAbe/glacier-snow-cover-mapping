--- conflicted
+++ resolved
@@ -61,15 +61,7 @@
 #### 2. Run the snow detection workflow
 Run the `snow_classification_pipeline.ipynb` notebook. 
 
-<<<<<<< HEAD
 #### 3. Filter median snowline elevations time series using the `snowline_filter_fit.ipynb` notebook to mitigate the impact of poor image quality or classification. 
-=======
-#### 3. Filter median snowline elevations and identify the annual ELAs for all years of observation using the `snowline_filter_fit.ipynb` notebook. 
-
-<img src="https://github.com/RaineyAbe/snow-cover-mapping/blob/main/figures/filtered_snowline_timeseries_SouthCascade.png" alt="Example filtered snowline time series at South Cascade Glacier, WA" width="800"/>
->>>>>>> c68fd595
-
-#### Optional: some example code for plotting results is provided in the `make_figures.ipynb` notebook. 
 
 ## Recommended directory structure
 The notebooks are set up so that inputs and outputs can be found easily and programmatically. Thus, I recommend that you structure your directory as outlined below. Otherwise, you can modify the file paths and names in the "Set-up" section of each notebook. 
